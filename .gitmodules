--- conflicted
+++ resolved
@@ -18,11 +18,6 @@
 	url = https://github.com/libusb/libusb.git
 	branch = master
 	shallow = true
-<<<<<<< HEAD
-[submodule "Externals/ios-cmake"]
-	path = Externals/ios-cmake
-	url = https://github.com/leetal/ios-cmake.git
-=======
 [submodule "Externals/spirv_cross/SPIRV-Cross"]
 	path = Externals/spirv_cross/SPIRV-Cross
 	url = https://github.com/KhronosGroup/SPIRV-Cross.git
@@ -33,4 +28,6 @@
 	url = https://github.com/libsdl-org/SDL.git
 	branch = main
 	shallow = true
->>>>>>> aa294337
+[submodule "Externals/ios-cmake"]
+	path = Externals/ios-cmake
+	url = https://github.com/leetal/ios-cmake.git