[submodule "Externals/Qt"]
	path = Externals/Qt
	url = https://github.com/dolphin-emu/ext-win-qt.git
	branch = master
	shallow = true
[submodule "Externals/mGBA/mgba"]
	path = Externals/mGBA/mgba
	url = https://github.com/mgba-emu/mgba.git
	branch = master
	shallow = true
<<<<<<< HEAD
[submodule "Externals/ios-cmake"]
	path = Externals/ios-cmake
	url = https://github.com/leetal/ios-cmake.git
=======
[submodule "Externals/FFmpeg-bin"]
	path = Externals/FFmpeg-bin
	url = https://github.com/dolphin-emu/ext-win-ffmpeg.git
	branch = master
	shallow = true
[submodule "libusb"]
	path = Externals/libusb/libusb
	url = https://github.com/libusb/libusb.git
	branch = master
	shallow = true
>>>>>>> 7fcc866c
<|MERGE_RESOLUTION|>--- conflicted
+++ resolved
@@ -8,11 +8,6 @@
 	url = https://github.com/mgba-emu/mgba.git
 	branch = master
 	shallow = true
-<<<<<<< HEAD
-[submodule "Externals/ios-cmake"]
-	path = Externals/ios-cmake
-	url = https://github.com/leetal/ios-cmake.git
-=======
 [submodule "Externals/FFmpeg-bin"]
 	path = Externals/FFmpeg-bin
 	url = https://github.com/dolphin-emu/ext-win-ffmpeg.git
@@ -23,4 +18,6 @@
 	url = https://github.com/libusb/libusb.git
 	branch = master
 	shallow = true
->>>>>>> 7fcc866c
+[submodule "Externals/ios-cmake"]
+	path = Externals/ios-cmake
+	url = https://github.com/leetal/ios-cmake.git