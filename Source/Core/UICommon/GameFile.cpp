// Copyright 2008 Dolphin Emulator Project
// SPDX-License-Identifier: GPL-2.0-or-later

#include "UICommon/GameFile.h"

#include <algorithm>
#include <array>
#include <cstdio>
#include <cstring>
#include <iterator>
#include <map>
#include <memory>
#include <sstream>
#include <string>
#include <string_view>
#include <tuple>
#include <utility>
#include <vector>

#include <fmt/format.h>
#include <pugixml.hpp>

#include "Common/BitUtils.h"
#include "Common/ChunkFile.h"
#include "Common/CommonPaths.h"
#include "Common/CommonTypes.h"
#include "Common/Crypto/SHA1.h"
#include "Common/FileUtil.h"
#include "Common/HttpRequest.h"
#include "Common/IOFile.h"
#include "Common/Image.h"
#include "Common/IniFile.h"
#include "Common/MsgHandler.h"
#include "Common/NandPaths.h"
#include "Common/StringUtil.h"
#include "Common/Swap.h"

#include "Core/Config/UISettings.h"
#include "Core/ConfigManager.h"
#include "Core/IOS/ES/Formats.h"
#include "Core/TitleDatabase.h"

#include "DiscIO/Blob.h"
#include "DiscIO/DiscExtractor.h"
#include "DiscIO/Enums.h"
#include "DiscIO/GameModDescriptor.h"
#include "DiscIO/Volume.h"
#include "DiscIO/WiiSaveBanner.h"

namespace UICommon
{
namespace
{
const std::string EMPTY_STRING;

bool UseGameCovers()
{
#ifdef ANDROID
  // Android has its own code for handling covers, written completely in Java.
  // It's best if we disable the C++ cover code on Android to avoid duplicated data and such.
  return false;
#else
  return Config::Get(Config::MAIN_USE_GAME_COVERS);
#endif
}
}  // Anonymous namespace

DiscIO::Language GameFile::GetConfigLanguage() const
{
  return SConfig::GetInstance().GetLanguageAdjustedForRegion(DiscIO::IsWii(m_platform), m_region);
}

bool operator==(const GameBanner& lhs, const GameBanner& rhs)
{
  return std::tie(lhs.buffer, lhs.width, lhs.height) == std::tie(rhs.buffer, rhs.width, rhs.height);
}

bool operator!=(const GameBanner& lhs, const GameBanner& rhs)
{
  return !operator==(lhs, rhs);
}

const std::string& GameFile::Lookup(DiscIO::Language language,
                                    const std::map<DiscIO::Language, std::string>& strings)
{
  auto end = strings.end();
  auto it = strings.find(language);
  if (it != end)
    return it->second;

  // English tends to be a good fallback when the requested language isn't available
  if (language != DiscIO::Language::English)
  {
    it = strings.find(DiscIO::Language::English);
    if (it != end)
      return it->second;
  }

  // If English isn't available either, just pick something
  if (!strings.empty())
    return strings.cbegin()->second;

  return EMPTY_STRING;
}

const std::string&
GameFile::LookupUsingConfigLanguage(const std::map<DiscIO::Language, std::string>& strings) const
{
  return Lookup(GetConfigLanguage(), strings);
}

GameFile::GameFile() = default;

GameFile::GameFile(std::string path) : m_file_path(std::move(path))
{
  m_file_name = PathToFileName(m_file_path);

  {
    std::unique_ptr<DiscIO::Volume> volume(DiscIO::CreateVolume(m_file_path));
    if (volume != nullptr)
    {
      m_platform = volume->GetVolumeType();

      m_short_names = volume->GetShortNames();
      m_long_names = volume->GetLongNames();
      m_short_makers = volume->GetShortMakers();
      m_long_makers = volume->GetLongMakers();
      m_descriptions = volume->GetDescriptions();

      m_region = volume->GetRegion();
      m_country = volume->GetCountry();
      m_blob_type = volume->GetBlobType();
      m_block_size = volume->GetBlobReader().GetBlockSize();
      m_compression_method = volume->GetBlobReader().GetCompressionMethod();
      m_file_size = volume->GetRawSize();
      m_volume_size = volume->GetDataSize();
      m_volume_size_type = volume->GetDataSizeType();
      m_is_datel_disc = volume->IsDatelDisc();
      m_is_nkit = volume->IsNKit();

      m_internal_name = volume->GetInternalName();
      m_game_id = volume->GetGameID();
      m_gametdb_id = volume->GetGameTDBID();
      m_title_id = volume->GetTitleID().value_or(0);
      m_maker_id = volume->GetMakerID();
      m_revision = volume->GetRevision().value_or(0);
      m_disc_number = volume->GetDiscNumber().value_or(0);
      m_apploader_date = volume->GetApploaderDate();

      m_volume_banner.buffer = volume->GetBanner(&m_volume_banner.width, &m_volume_banner.height);

      m_valid = true;
    }
  }

  if (!IsValid() && IsElfOrDol())
  {
    m_valid = true;
    m_file_size = m_volume_size = File::GetSize(m_file_path);
    m_game_id = SConfig::MakeGameID(m_file_name);
    m_volume_size_type = DiscIO::DataSizeType::Accurate;
    m_is_datel_disc = false;
    m_is_nkit = false;
    m_platform = DiscIO::Platform::ELFOrDOL;
    m_blob_type = DiscIO::BlobType::DIRECTORY;
  }

  if (!IsValid() && GetExtension() == ".json")
  {
    auto descriptor = DiscIO::ParseGameModDescriptorFile(m_file_path);
    if (descriptor)
    {
      GameFile proxy(descriptor->base_file);
      if (proxy.IsValid())
      {
        m_valid = true;
        m_file_size = File::GetSize(m_file_path);
        m_long_names.emplace(DiscIO::Language::English, std::move(descriptor->display_name));
        if (!descriptor->maker.empty())
          m_long_makers.emplace(DiscIO::Language::English, std::move(descriptor->maker));
        m_internal_name = proxy.GetInternalName();
        m_game_id = proxy.GetGameID();
        m_gametdb_id = proxy.GetGameTDBID();
        m_title_id = proxy.GetTitleID();
        m_maker_id = proxy.GetMakerID();
        m_region = proxy.GetRegion();
        m_country = proxy.GetCountry();
        m_platform = proxy.GetPlatform();
        m_revision = proxy.GetRevision();
        m_disc_number = proxy.GetDiscNumber();
        m_blob_type = DiscIO::BlobType::MOD_DESCRIPTOR;
      }
    }
  }
}

GameFile::~GameFile() = default;

bool GameFile::IsValid() const
{
  if (!m_valid)
    return false;

  if (m_platform == DiscIO::Platform::WiiWAD && !IOS::ES::IsChannel(m_title_id))
    return false;

  return true;
}

bool GameFile::CustomCoverChanged()
{
  if (!m_custom_cover.buffer.empty() || !UseGameCovers())
    return false;

  std::string path, name;
  SplitPath(m_file_path, &path, &name, nullptr);

  std::string contents;

  // This icon naming format is intended as an alternative to Homebrew Channel icons
  // for those who don't want to have a Homebrew Channel style folder structure.
  const std::string cover_path = path + name + ".cover.png";
  bool success = File::Exists(cover_path) && File::ReadFileToString(cover_path, contents);

  if (!success)
  {
    const std::string alt_cover_path = path + "cover.png";
    success = File::Exists(alt_cover_path) && File::ReadFileToString(alt_cover_path, contents);
  }

  if (success)
    m_pending.custom_cover.buffer = {contents.begin(), contents.end()};

  return success;
}

void GameFile::DownloadDefaultCover()
{
  if (!m_default_cover.buffer.empty() || !UseGameCovers() || m_gametdb_id.empty())
    return;

  const auto cover_path = File::GetUserPath(D_COVERCACHE_IDX) + DIR_SEP;
  const auto png_path = cover_path + m_gametdb_id + ".png";

  // If the cover has already been downloaded, abort
  if (File::Exists(png_path))
    return;

  std::string region_code;
  switch (m_region)
  {
  case DiscIO::Region::NTSC_J:
    region_code = "JA";
    break;
  case DiscIO::Region::NTSC_U:
    region_code = "US";
    break;
  case DiscIO::Region::NTSC_K:
    region_code = "KO";
    break;
  case DiscIO::Region::PAL:
  {
    const auto user_lang = SConfig::GetInstance().GetCurrentLanguage(DiscIO::IsWii(GetPlatform()));
    switch (user_lang)
    {
    case DiscIO::Language::German:
      region_code = "DE";
      break;
    case DiscIO::Language::French:
      region_code = "FR";
      break;
    case DiscIO::Language::Spanish:
      region_code = "ES";
      break;
    case DiscIO::Language::Italian:
      region_code = "IT";
      break;
    case DiscIO::Language::Dutch:
      region_code = "NL";
      break;
    case DiscIO::Language::English:
    default:
      region_code = "EN";
      break;
    }
    break;
  }
  case DiscIO::Region::Unknown:
    region_code = "EN";
    break;
  }

  Common::HttpRequest request;
<<<<<<< HEAD
#ifdef IPHONEOS
  constexpr char cover_url[] = "http://art.gametdb.com/wii/cover/{}/{}.png";
#else
  constexpr char cover_url[] = "https://art.gametdb.com/wii/cover/{}/{}.png";
#endif
=======
  static constexpr char cover_url[] = "https://art.gametdb.com/wii/cover/{}/{}.png";
>>>>>>> f6fbeaf3
  const auto response = request.Get(fmt::format(cover_url, region_code, m_gametdb_id));

  if (!response)
    return;

  File::WriteStringToFile(png_path, std::string(response->begin(), response->end()));
}

bool GameFile::DefaultCoverChanged()
{
  if (!m_default_cover.buffer.empty() || !UseGameCovers())
    return false;

  const auto cover_path = File::GetUserPath(D_COVERCACHE_IDX) + DIR_SEP;

  std::string contents;

  File::ReadFileToString(cover_path + m_gametdb_id + ".png", contents);

  if (contents.empty())
    return false;

  m_pending.default_cover.buffer = {contents.begin(), contents.end()};

  return true;
}

void GameFile::CustomCoverCommit()
{
  m_custom_cover = std::move(m_pending.custom_cover);
}

void GameFile::DefaultCoverCommit()
{
  m_default_cover = std::move(m_pending.default_cover);
}

void GameBanner::DoState(PointerWrap& p)
{
  p.Do(buffer);
  p.Do(width);
  p.Do(height);
}

void GameCover::DoState(PointerWrap& p)
{
  p.Do(buffer);
}

void GameFile::DoState(PointerWrap& p)
{
  p.Do(m_valid);
  p.Do(m_file_path);
  p.Do(m_file_name);

  p.Do(m_file_size);
  p.Do(m_volume_size);
  p.Do(m_volume_size_type);
  p.Do(m_is_datel_disc);
  p.Do(m_is_nkit);

  p.Do(m_short_names);
  p.Do(m_long_names);
  p.Do(m_short_makers);
  p.Do(m_long_makers);
  p.Do(m_descriptions);
  p.Do(m_internal_name);
  p.Do(m_game_id);
  p.Do(m_gametdb_id);
  p.Do(m_title_id);
  p.Do(m_maker_id);

  p.Do(m_region);
  p.Do(m_country);
  p.Do(m_platform);
  p.Do(m_blob_type);
  p.Do(m_block_size);
  p.Do(m_compression_method);
  p.Do(m_revision);
  p.Do(m_disc_number);
  p.Do(m_apploader_date);

  p.Do(m_custom_name);
  p.Do(m_custom_description);
  p.Do(m_custom_maker);
  m_volume_banner.DoState(p);
  m_custom_banner.DoState(p);
  m_default_cover.DoState(p);
  m_custom_cover.DoState(p);
}

std::string GameFile::GetExtension() const
{
  std::string extension;
  SplitPath(m_file_path, nullptr, nullptr, &extension);
  Common::ToLower(&extension);
  return extension;
}

bool GameFile::IsElfOrDol() const
{
  const std::string extension = GetExtension();
  return extension == ".elf" || extension == ".dol";
}

bool GameFile::ReadXMLMetadata(const std::string& path)
{
  std::string data;
  if (!File::ReadFileToString(path, data))
    return false;

  pugi::xml_document doc;
  // We use load_buffer instead of load_file to avoid path encoding problems on Windows
  if (!doc.load_buffer(data.data(), data.size()))
    return false;

  const pugi::xml_node app_node = doc.child("app");
  m_pending.custom_name = app_node.child("name").text().as_string();
  m_pending.custom_maker = app_node.child("coder").text().as_string();
  m_pending.custom_description = app_node.child("short_description").text().as_string();

  // Elements that we aren't using:
  // version (can be written in any format)
  // release_date (YYYYmmddHHMMSS format)
  // long_description (can be several screens long!)

  return true;
}

bool GameFile::XMLMetadataChanged()
{
  std::string path, name;
  SplitPath(m_file_path, &path, &name, nullptr);

  // This XML file naming format is intended as an alternative to the Homebrew Channel naming
  // for those who don't want to have a Homebrew Channel style folder structure.
  if (!ReadXMLMetadata(path + name + ".xml"))
  {
    // Homebrew Channel naming. Typical for DOLs and ELFs, but we also support it for volumes.
    if (!ReadXMLMetadata(path + "meta.xml"))
    {
      // If no XML metadata is found, remove any old XML metadata from memory.
      m_pending.custom_banner = {};
    }
  }

  return m_pending.custom_name != m_custom_name && m_pending.custom_maker != m_custom_maker &&
         m_pending.custom_description != m_custom_description;
}

void GameFile::XMLMetadataCommit()
{
  m_custom_name = std::move(m_pending.custom_name);
  m_custom_description = std::move(m_pending.custom_description);
  m_custom_maker = std::move(m_pending.custom_maker);
}

bool GameFile::WiiBannerChanged()
{
  // Wii banners can only be read if there is a save file.
  // In case the cache was created without a save file existing,
  // let's try reading the save file again, because it might exist now.

  if (!m_volume_banner.empty())
    return false;
  if (!DiscIO::IsWii(m_platform))
    return false;

  m_pending.volume_banner.buffer =
      DiscIO::WiiSaveBanner(m_title_id)
          .GetBanner(&m_pending.volume_banner.width, &m_pending.volume_banner.height);

  // We only reach here if the old banner was empty, so if the new banner isn't empty,
  // the new banner is guaranteed to be different from the old banner
  return !m_pending.volume_banner.buffer.empty();
}

void GameFile::WiiBannerCommit()
{
  m_volume_banner = std::move(m_pending.volume_banner);
}

bool GameFile::ReadPNGBanner(const std::string& path)
{
  File::IOFile file(path, "rb");
  if (!file)
    return false;

  std::vector<u8> png_data(file.GetSize());
  if (!file.ReadBytes(png_data.data(), png_data.size()))
    return false;

  GameBanner& banner = m_pending.custom_banner;
  std::vector<u8> data_out;
  if (!Common::LoadPNG(png_data, &data_out, &banner.width, &banner.height))
    return false;

  // Make an ARGB copy of the RGBA data
  banner.buffer.resize(data_out.size() / sizeof(u32));
  for (size_t i = 0; i < banner.buffer.size(); i++)
  {
    const size_t j = i * sizeof(u32);
    banner.buffer[i] = (Common::swap32(data_out.data() + j) >> 8) + (data_out[j] << 24);
  }

  return true;
}

bool GameFile::TryLoadGameModDescriptorBanner()
{
  if (m_blob_type != DiscIO::BlobType::MOD_DESCRIPTOR)
    return false;

  auto descriptor = DiscIO::ParseGameModDescriptorFile(m_file_path);
  if (!descriptor)
    return false;

  return ReadPNGBanner(descriptor->banner);
}

bool GameFile::CustomBannerChanged()
{
  std::string path, name;
  SplitPath(m_file_path, &path, &name, nullptr);

  // This icon naming format is intended as an alternative to the Homebrew Channel naming
  // for those who don't want to have a Homebrew Channel style folder structure.
  if (!ReadPNGBanner(path + name + ".png"))
  {
    // Homebrew Channel icon naming. Typical for DOLs and ELFs, but we also support it for volumes.
    if (!ReadPNGBanner(path + "icon.png"))
    {
      // If it's a game mod descriptor file, it may specify its own custom banner.
      if (!TryLoadGameModDescriptorBanner())
      {
        // If no custom icon is found, go back to the non-custom one.
        m_pending.custom_banner = {};
      }
    }
  }

  return m_pending.custom_banner != m_custom_banner;
}

void GameFile::CustomBannerCommit()
{
  m_custom_banner = std::move(m_pending.custom_banner);
}

const std::string& GameFile::GetName(const Core::TitleDatabase& title_database) const
{
  if (!m_custom_name.empty())
    return m_custom_name;
  if (IsModDescriptor())
    return GetName(Variant::LongAndPossiblyCustom);

  const std::string& database_name = title_database.GetTitleName(m_gametdb_id, GetConfigLanguage());
  return database_name.empty() ? GetName(Variant::LongAndPossiblyCustom) : database_name;
}

const std::string& GameFile::GetName(Variant variant) const
{
  if (variant == Variant::LongAndPossiblyCustom && !m_custom_name.empty())
    return m_custom_name;

  const std::string& name = variant == Variant::ShortAndNotCustom ? GetShortName() : GetLongName();
  if (!name.empty())
    return name;

  // No usable name, return filename (better than nothing)
  return m_file_name;
}

const std::string& GameFile::GetMaker(Variant variant) const
{
  if (variant == Variant::LongAndPossiblyCustom && !m_custom_maker.empty())
    return m_custom_maker;

  const std::string& maker =
      variant == Variant::ShortAndNotCustom ? GetShortMaker() : GetLongMaker();
  if (!maker.empty())
    return maker;

  if (m_game_id.size() >= 6)
    return DiscIO::GetCompanyFromID(m_maker_id);

  return EMPTY_STRING;
}

const std::string& GameFile::GetDescription(Variant variant) const
{
  if (variant == Variant::LongAndPossiblyCustom && !m_custom_description.empty())
    return m_custom_description;

  return LookupUsingConfigLanguage(m_descriptions);
}

std::vector<DiscIO::Language> GameFile::GetLanguages() const
{
  std::vector<DiscIO::Language> languages;
  // TODO: What if some languages don't have long names but have other strings?
  for (const auto& name : m_long_names)
    languages.push_back(name.first);
  return languages;
}

std::string GameFile::GetNetPlayName(const Core::TitleDatabase& title_database) const
{
  std::vector<std::string> info;
  if (!GetGameID().empty())
    info.push_back(GetGameID());
  if (GetRevision() != 0)
    info.push_back("Revision " + std::to_string(GetRevision()));

  const std::string name = GetName(title_database);

  int disc_number = GetDiscNumber() + 1;

  std::string lower_name = name;
  Common::ToLower(&lower_name);
  if (disc_number > 1 &&
      lower_name.find(fmt::format("disc {}", disc_number)) == std::string::npos &&
      lower_name.find(fmt::format("disc{}", disc_number)) == std::string::npos)
  {
    std::string disc_text = "Disc ";
    info.push_back(disc_text + std::to_string(disc_number));
  }
  if (info.empty())
    return name;
  std::ostringstream ss;
  std::copy(info.begin(), info.end() - 1, std::ostream_iterator<std::string>(ss, ", "));
  ss << info.back();
  return name + " (" + ss.str() + ")";
}

static Common::SHA1::Digest GetHash(u32 value)
{
  auto data = Common::BitCastToArray<u8>(value);
  return Common::SHA1::CalculateDigest(data);
}

static Common::SHA1::Digest GetHash(std::string_view str)
{
  return Common::SHA1::CalculateDigest(str);
}

static std::optional<Common::SHA1::Digest> GetFileHash(const std::string& path)
{
  std::string buffer;
  if (!File::ReadFileToString(path, buffer))
    return std::nullopt;
  return GetHash(buffer);
}

static std::optional<Common::SHA1::Digest> MixHash(const std::optional<Common::SHA1::Digest>& lhs,
                                                   const std::optional<Common::SHA1::Digest>& rhs)
{
  if (!lhs && !rhs)
    return std::nullopt;
  if (!lhs || !rhs)
    return !rhs ? lhs : rhs;
  Common::SHA1::Digest result;
  for (size_t i = 0; i < result.size(); ++i)
    result[i] = (*lhs)[i] ^ (*rhs)[(i + 1) % result.size()];
  return result;
}

Common::SHA1::Digest GameFile::GetSyncHash() const
{
  std::optional<Common::SHA1::Digest> hash;

  if (m_platform == DiscIO::Platform::ELFOrDOL)
  {
    hash = GetFileHash(m_file_path);
  }
  else if (m_blob_type == DiscIO::BlobType::MOD_DESCRIPTOR)
  {
    auto descriptor = DiscIO::ParseGameModDescriptorFile(m_file_path);
    if (descriptor)
    {
      GameFile proxy(descriptor->base_file);
      if (proxy.IsValid())
        hash = proxy.GetSyncHash();

      // add patches to hash if they're enabled
      if (descriptor->riivolution)
      {
        for (const auto& patch : descriptor->riivolution->patches)
        {
          hash = MixHash(hash, GetFileHash(patch.xml));
          for (const auto& option : patch.options)
          {
            hash = MixHash(hash, GetHash(option.section_name));
            hash = MixHash(hash, GetHash(option.option_id));
            hash = MixHash(hash, GetHash(option.option_name));
            hash = MixHash(hash, GetHash(option.choice));
          }
        }
      }
    }
  }
  else
  {
    if (std::unique_ptr<DiscIO::Volume> volume = DiscIO::CreateVolume(m_file_path))
      hash = volume->GetSyncHash();
  }

  return hash.value_or(Common::SHA1::Digest{});
}

NetPlay::SyncIdentifier GameFile::GetSyncIdentifier() const
{
  const u64 dol_elf_size = m_platform == DiscIO::Platform::ELFOrDOL ? m_file_size : 0;
  return NetPlay::SyncIdentifier{dol_elf_size,  m_game_id,       m_revision,
                                 m_disc_number, m_is_datel_disc, GetSyncHash()};
}

NetPlay::SyncIdentifierComparison
GameFile::CompareSyncIdentifier(const NetPlay::SyncIdentifier& sync_identifier) const
{
  const bool is_elf_or_dol = m_platform == DiscIO::Platform::ELFOrDOL;
  if ((is_elf_or_dol ? m_file_size : 0) != sync_identifier.dol_elf_size)
    return NetPlay::SyncIdentifierComparison::DifferentGame;

  if (m_is_datel_disc != sync_identifier.is_datel)
    return NetPlay::SyncIdentifierComparison::DifferentGame;

  if (m_game_id.size() != sync_identifier.game_id.size())
    return NetPlay::SyncIdentifierComparison::DifferentGame;

  if (!is_elf_or_dol && !m_is_datel_disc && m_game_id.size() >= 4 && m_game_id.size() <= 6)
  {
    // This is a game ID, following specific rules which we can use to give clearer information to
    // the user.

    // If the first 3 characters don't match, then these are probably different games.
    // (There are exceptions; in particular Japanese-region games sometimes use a different ID;
    // for instance, GOYE69, GOYP69, and GGIJ13 are used by GoldenEye: Rogue Agent.)
    if (std::string_view(&m_game_id[0], 3) != std::string_view(&sync_identifier.game_id[0], 3))
      return NetPlay::SyncIdentifierComparison::DifferentGame;

    // If the first 3 characters match but the region doesn't match, reject it as such.
    if (m_game_id[3] != sync_identifier.game_id[3])
      return NetPlay::SyncIdentifierComparison::DifferentRegion;

    // If the maker code is present, and doesn't match between the two but the main ID does,
    // these might be different revisions of the same game (e.g. a rerelease with a different
    // publisher), which we should treat as a different revision.
    if (std::string_view(&m_game_id[4]) != std::string_view(&sync_identifier.game_id[4]))
      return NetPlay::SyncIdentifierComparison::DifferentRevision;
  }
  else
  {
    // Numeric title ID or another generated ID that does not follow the rules above
    if (m_game_id != sync_identifier.game_id)
      return NetPlay::SyncIdentifierComparison::DifferentGame;
  }

  if (m_revision != sync_identifier.revision)
    return NetPlay::SyncIdentifierComparison::DifferentRevision;

  if (m_disc_number != sync_identifier.disc_number)
    return NetPlay::SyncIdentifierComparison::DifferentDiscNumber;

  if (GetSyncHash() != sync_identifier.sync_hash)
  {
    // Most Datel titles re-use the same game ID (GNHE5d, with that lowercase D, or DTLX01).
    // So if the hash differs, then it's probably a different game even if the game ID matches.
    if (m_is_datel_disc)
      return NetPlay::SyncIdentifierComparison::DifferentGame;
    else
      return NetPlay::SyncIdentifierComparison::DifferentHash;
  }

  return NetPlay::SyncIdentifierComparison::SameGame;
}

std::string GameFile::GetWiiFSPath() const
{
  ASSERT(DiscIO::IsWii(m_platform));
  return Common::GetTitleDataPath(m_title_id, Common::FROM_CONFIGURED_ROOT);
}

bool GameFile::ShouldShowFileFormatDetails() const
{
  switch (m_blob_type)
  {
  case DiscIO::BlobType::PLAIN:
    break;
  case DiscIO::BlobType::DRIVE:
  case DiscIO::BlobType::MOD_DESCRIPTOR:
    return false;
  default:
    return true;
  }

  switch (m_platform)
  {
  case DiscIO::Platform::WiiWAD:
    return false;
  case DiscIO::Platform::ELFOrDOL:
    return false;
  default:
    return true;
  }
}

std::string GameFile::GetFileFormatName() const
{
  switch (m_platform)
  {
  case DiscIO::Platform::WiiWAD:
    return "WAD";

  case DiscIO::Platform::ELFOrDOL:
  {
    std::string extension = GetExtension();
    Common::ToUpper(&extension);

    // substr removes the dot
    return extension.substr(std::min<size_t>(1, extension.size()));
  }

  default:
  {
    std::string name = DiscIO::GetName(m_blob_type, true);
    if (m_is_nkit)
      name = Common::FmtFormatT("{0} (NKit)", name);
    return name;
  }
  }
}

bool GameFile::ShouldAllowConversion() const
{
  return DiscIO::IsDisc(m_platform) && m_volume_size_type == DiscIO::DataSizeType::Accurate;
}

bool GameFile::IsModDescriptor() const
{
  return m_blob_type == DiscIO::BlobType::MOD_DESCRIPTOR;
}

const GameBanner& GameFile::GetBannerImage() const
{
  return m_custom_banner.empty() ? m_volume_banner : m_custom_banner;
}

const GameCover& GameFile::GetCoverImage() const
{
  return m_custom_cover.empty() ? m_default_cover : m_custom_cover;
}

}  // namespace UICommon<|MERGE_RESOLUTION|>--- conflicted
+++ resolved
@@ -291,15 +291,11 @@
   }
 
   Common::HttpRequest request;
-<<<<<<< HEAD
 #ifdef IPHONEOS
-  constexpr char cover_url[] = "http://art.gametdb.com/wii/cover/{}/{}.png";
+  static constexpr char cover_url[] = "http://art.gametdb.com/wii/cover/{}/{}.png";
 #else
-  constexpr char cover_url[] = "https://art.gametdb.com/wii/cover/{}/{}.png";
+  static constexpr char cover_url[] = "https://art.gametdb.com/wii/cover/{}/{}.png";
 #endif
-=======
-  static constexpr char cover_url[] = "https://art.gametdb.com/wii/cover/{}/{}.png";
->>>>>>> f6fbeaf3
   const auto response = request.Get(fmt::format(cover_url, region_code, m_gametdb_id));
 
   if (!response)
