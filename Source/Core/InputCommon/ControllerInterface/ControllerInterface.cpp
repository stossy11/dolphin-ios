--- conflicted
+++ resolved
@@ -163,35 +163,6 @@
   // do it async, to not risk the emulated controllers default config loading not finding a default
   // device.
 
-<<<<<<< HEAD
-#ifdef CIFACE_USE_WIN32
-  ciface::Win32::PopulateDevices(m_wsi.render_window);
-#endif
-#ifdef CIFACE_USE_XLIB
-  if (m_wsi.type == WindowSystemType::X11)
-    ciface::XInput2::PopulateDevices(m_wsi.render_window);
-#endif
-#ifdef CIFACE_USE_OSX
-  if (m_wsi.type == WindowSystemType::MacOS)
-  {
-    ciface::Quartz::PopulateDevices(m_wsi.render_window);
-  }
-#endif
-#ifdef CIFACE_USE_IOS
-  ciface::iOS::PopulateDevices();
-#endif
-#ifdef CIFACE_USE_SDL
-  ciface::SDL::PopulateDevices();
-#endif
-#ifdef CIFACE_USE_ANDROID
-  ciface::Android::PopulateDevices();
-#endif
-#ifdef CIFACE_USE_PIPES
-  ciface::Pipes::PopulateDevices();
-#endif
-
-=======
->>>>>>> b92e3543
   for (auto& backend : m_input_backends)
     backend->PopulateDevices();
 
@@ -230,28 +201,6 @@
   // Update control references so shared_ptr<Device>s are freed up BEFORE we shutdown the backends.
   ClearDevices();
 
-<<<<<<< HEAD
-#ifdef CIFACE_USE_WIN32
-  ciface::Win32::DeInit();
-#endif
-#ifdef CIFACE_USE_XLIB
-// nothing needed
-#endif
-#ifdef CIFACE_USE_OSX
-  ciface::Quartz::DeInit();
-#endif
-#ifdef CIFACE_USE_IOS
-  ciface::iOS::DeInit();
-#endif
-#ifdef CIFACE_USE_SDL
-  ciface::SDL::DeInit();
-#endif
-#ifdef CIFACE_USE_ANDROID
-  ciface::Android::Shutdown();
-#endif
-
-=======
->>>>>>> b92e3543
   // Empty the container of input backends to deconstruct and deinitialize them.
   m_input_backends.clear();
 
