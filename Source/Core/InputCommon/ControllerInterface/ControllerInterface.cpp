// Copyright 2010 Dolphin Emulator Project
// SPDX-License-Identifier: GPL-2.0-or-later

#include "InputCommon/ControllerInterface/ControllerInterface.h"

#include <algorithm>

#include "Common/Assert.h"
#include "Common/Logging/Log.h"
#include "Core/HW/WiimoteReal/WiimoteReal.h"

#ifdef CIFACE_USE_WIN32
#include "InputCommon/ControllerInterface/Win32/Win32.h"
#endif
#ifdef CIFACE_USE_XLIB
#include "InputCommon/ControllerInterface/Xlib/XInput2.h"
#endif
#ifdef CIFACE_USE_OSX
#include "InputCommon/ControllerInterface/OSX/OSX.h"
#include "InputCommon/ControllerInterface/Quartz/Quartz.h"
#endif
#ifdef CIFACE_USE_IOS
#include "InputCommon/ControllerInterface/iOS/iOS.h"
#endif
#ifdef CIFACE_USE_SDL
#include "InputCommon/ControllerInterface/SDL/SDL.h"
#endif
#ifdef CIFACE_USE_ANDROID
#include "InputCommon/ControllerInterface/Android/Android.h"
#endif
#ifdef CIFACE_USE_EVDEV
#include "InputCommon/ControllerInterface/evdev/evdev.h"
#endif
#ifdef CIFACE_USE_PIPES
#include "InputCommon/ControllerInterface/Pipes/Pipes.h"
#endif
#ifdef CIFACE_USE_DUALSHOCKUDPCLIENT
#include "InputCommon/ControllerInterface/DualShockUDPClient/DualShockUDPClient.h"
#endif

ControllerInterface g_controller_interface;

// We need to save which input channel we are in by thread, so we can access the correct input
// update values in different threads by input channel. We start from InputChannel::Host on all
// threads as hotkeys are updated from a worker thread, but UI can read from the main thread. This
// will never interfere with game threads.
static thread_local ciface::InputChannel tls_input_channel = ciface::InputChannel::Host;

void ControllerInterface::Initialize(const WindowSystemInfo& wsi)
{
  if (m_is_init)
    return;

  std::lock_guard lk_population(m_devices_population_mutex);

  m_wsi = wsi;

  m_populating_devices_counter = 1;

#ifdef CIFACE_USE_WIN32
  ciface::Win32::Init(wsi.render_window);
#endif
#ifdef CIFACE_USE_XLIB
// nothing needed
#endif
#ifdef CIFACE_USE_OSX
// nothing needed for OSX and Quartz
#endif
#ifdef CIFACE_USE_IOS
  ciface::iOS::Init();
#endif
#ifdef CIFACE_USE_SDL
  m_input_backends.emplace_back(ciface::SDL::CreateInputBackend(this));
#endif
#ifdef CIFACE_USE_ANDROID
// nothing needed
#endif
#ifdef CIFACE_USE_EVDEV
  m_input_backends.emplace_back(ciface::evdev::CreateInputBackend(this));
#endif
#ifdef CIFACE_USE_PIPES
// nothing needed
#endif
#ifdef CIFACE_USE_DUALSHOCKUDPCLIENT
  m_input_backends.emplace_back(ciface::DualShockUDPClient::CreateInputBackend(this));
#endif

  // Don't allow backends to add devices before the first RefreshDevices() as they will be cleaned
  // there. Or they'd end up waiting on the devices mutex if populated from another thread.
  m_is_init = true;

  RefreshDevices();

  // Devices writes are already protected by m_devices_population_mutex but this won't hurt
  m_devices_mutex.lock();
  const bool devices_empty = m_devices.empty();
  m_devices_mutex.unlock();

  if (m_populating_devices_counter.fetch_sub(1) == 1 && !devices_empty)
    InvokeDevicesChangedCallbacks();
}

void ControllerInterface::ChangeWindow(void* hwnd, WindowChangeReason reason)
{
  if (!m_is_init)
    return;

  // This shouldn't use render_surface so no need to update it.
  m_wsi.render_window = hwnd;

  // No need to re-add devices if this is an application exit request
  if (reason == WindowChangeReason::Exit)
    ClearDevices();
  else
    RefreshDevices(RefreshReason::WindowChangeOnly);
}

void ControllerInterface::RefreshDevices(RefreshReason reason)
{
  if (!m_is_init)
    return;

#ifdef CIFACE_USE_OSX
  if (m_wsi.type == WindowSystemType::MacOS)
  {
    std::lock_guard lk_pre_population(m_pre_population_mutex);
    // This is needed to stop its threads before locking our mutexes, to avoid deadlocks
    // (in case it tried to add a device after we had locked m_devices_population_mutex).
    // There doesn't seem to be an easy to way to repopulate OSX devices without restarting its
    // hotplug thread. This should not remove its devices, and if it did, calls should be ignored.
    ciface::OSX::DeInit();
  }
#endif

  // We lock m_devices_population_mutex here to make everything simpler.
  // Multiple devices classes have their own "hotplug" thread, and can add/remove devices at any
  // time, while actual writes to "m_devices" are safe, the order in which they happen is not. That
  // means a thread could be adding devices while we are removing them, or removing them as we are
  // populating them (causing missing or duplicate devices).
  std::lock_guard lk_population(m_devices_population_mutex);

#if defined(CIFACE_USE_WIN32) && !defined(CIFACE_USE_XLIB) && !defined(CIFACE_USE_OSX)
  // If only the window changed, avoid removing and re-adding all devices.
  // Instead only refresh devices that require the window handle.
  if (reason == RefreshReason::WindowChangeOnly)
  {
    m_populating_devices_counter.fetch_add(1);

    // No need to do anything else in this case.
    // Only (Win32) DInput needs the window handle to be updated.
    ciface::Win32::ChangeWindow(m_wsi.render_window);

    if (m_populating_devices_counter.fetch_sub(1) == 1)
      InvokeDevicesChangedCallbacks();
    return;
  }
#endif

  m_populating_devices_counter.fetch_add(1);

  // Make sure shared_ptr<Device> objects are released before repopulating.
  ClearDevices();

  // Some of these calls won't immediately populate devices, but will do it async
  // with their own PlatformPopulateDevices().
  // This means that devices might end up in different order, unless we override their priority.
  // It also means they might appear as "disconnected" in the Qt UI for a tiny bit of time.
  // This helps the emulation and host thread to not stall when repopulating devices for any reason.
  // Every platform that adds a device that is meant to be used as default device should try to not
  // do it async, to not risk the emulated controllers default config loading not finding a default
  // device.

#ifdef CIFACE_USE_WIN32
  ciface::Win32::PopulateDevices(m_wsi.render_window);
#endif
#ifdef CIFACE_USE_XLIB
  if (m_wsi.type == WindowSystemType::X11)
    ciface::XInput2::PopulateDevices(m_wsi.render_window);
#endif
#ifdef CIFACE_USE_OSX
  if (m_wsi.type == WindowSystemType::MacOS)
  {
    {
      std::lock_guard lk_pre_population(m_pre_population_mutex);
      ciface::OSX::Init();
    }
    ciface::Quartz::PopulateDevices(m_wsi.render_window);
  }
#endif
<<<<<<< HEAD
#ifdef CIFACE_USE_IOS
  ciface::iOS::PopulateDevices();
#endif
#ifdef CIFACE_USE_SDL
  ciface::SDL::PopulateDevices();
#endif
=======
>>>>>>> f6fbeaf3
#ifdef CIFACE_USE_ANDROID
  ciface::Android::PopulateDevices();
#endif
#ifdef CIFACE_USE_PIPES
  ciface::Pipes::PopulateDevices();
#endif

  for (auto& backend : m_input_backends)
    backend->PopulateDevices();

  WiimoteReal::PopulateDevices();

  if (m_populating_devices_counter.fetch_sub(1) == 1)
    InvokeDevicesChangedCallbacks();
}

void ControllerInterface::PlatformPopulateDevices(std::function<void()> callback)
{
  if (!m_is_init)
    return;

  std::lock_guard lk_population(m_devices_population_mutex);

  m_populating_devices_counter.fetch_add(1);

  callback();

  if (m_populating_devices_counter.fetch_sub(1) == 1)
    InvokeDevicesChangedCallbacks();
}

// Remove all devices and call library cleanup functions
void ControllerInterface::Shutdown()
{
  if (!m_is_init)
    return;

  // Prevent additional devices from being added during shutdown.
  m_is_init = false;
  // Additional safety measure to avoid InvokeDevicesChangedCallbacks()
  m_populating_devices_counter = 1;

  // Update control references so shared_ptr<Device>s are freed up BEFORE we shutdown the backends.
  ClearDevices();

#ifdef CIFACE_USE_WIN32
  ciface::Win32::DeInit();
#endif
#ifdef CIFACE_USE_XLIB
// nothing needed
#endif
#ifdef CIFACE_USE_OSX
  ciface::OSX::DeInit();
  ciface::Quartz::DeInit();
#endif
<<<<<<< HEAD
#ifdef CIFACE_USE_IOS
  ciface::iOS::DeInit();
#endif
#ifdef CIFACE_USE_SDL
  ciface::SDL::DeInit();
#endif
=======
>>>>>>> f6fbeaf3
#ifdef CIFACE_USE_ANDROID
// nothing needed
#endif

  // Empty the container of input backends to deconstruct and deinitialize them.
  m_input_backends.clear();

  // Make sure no devices had been added within Shutdown() in the time
  // between checking they checked atomic m_is_init bool and we changed it.
  // We couldn't have locked m_devices_population_mutex for the whole Shutdown()
  // as it could cause deadlocks. Note that this is still not 100% safe as some backends are
  // shut down in other places, possibly adding devices after we have shut down, but the chances of
  // that happening are basically zero.
  ClearDevices();
}

void ControllerInterface::ClearDevices()
{
  std::lock_guard lk_population(m_devices_population_mutex);

  {
    std::lock_guard lk(m_devices_mutex);

    if (m_devices.empty())
      return;

    for (const auto& d : m_devices)
    {
      // Set outputs to ZERO before destroying device
      for (ciface::Core::Device::Output* o : d->Outputs())
        o->SetState(0);
    }

    // Devices could still be alive after this as there might be shared ptrs around holding them.
    // The InvokeDevicesChangedCallbacks() underneath should always clean all of them (it needs to).
    m_devices.clear();
  }

  InvokeDevicesChangedCallbacks();
}

bool ControllerInterface::AddDevice(std::shared_ptr<ciface::Core::Device> device)
{
  // If we are shutdown (or in process of shutting down) ignore this request:
  if (!m_is_init)
    return false;

  std::lock_guard lk_population(m_devices_population_mutex);

  {
    std::lock_guard lk(m_devices_mutex);

    const auto is_id_in_use = [&device, this](int id) {
      return std::any_of(m_devices.begin(), m_devices.end(), [&device, &id](const auto& d) {
        return d->GetSource() == device->GetSource() && d->GetName() == device->GetName() &&
               d->GetId() == id;
      });
    };

    const auto preferred_id = device->GetPreferredId();
    if (preferred_id.has_value() && !is_id_in_use(*preferred_id))
    {
      // Use the device's preferred ID if available.
      device->SetId(*preferred_id);
    }
    else
    {
      // Find the first available ID to use.
      int id = 0;
      while (is_id_in_use(id))
        ++id;

      device->SetId(id);
    }

    NOTICE_LOG_FMT(CONTROLLERINTERFACE, "Added device: {}", device->GetQualifiedName());
    m_devices.emplace_back(std::move(device));

    // We can't (and don't want) to control the order in which devices are added, but we
    // need their order to be consistent, and we need the same one to always be the first, where
    // present (the keyboard and mouse device usually). This is because when defaulting a
    // controller profile, it will automatically select the first device in the list as its default.
    std::stable_sort(m_devices.begin(), m_devices.end(),
                     [](const std::shared_ptr<ciface::Core::Device>& a,
                        const std::shared_ptr<ciface::Core::Device>& b) {
                       // It would be nice to sort devices by Source then Name then ID but it's
                       // better to leave them sorted by the add order, which also avoids breaking
                       // the order on other platforms that are less tested.
                       return a->GetSortPriority() > b->GetSortPriority();
                     });
  }

  if (!m_populating_devices_counter)
    InvokeDevicesChangedCallbacks();
  return true;
}

void ControllerInterface::RemoveDevice(std::function<bool(const ciface::Core::Device*)> callback,
                                       bool force_devices_release)
{
  // If we are shutdown (or in process of shutting down) ignore this request:
  if (!m_is_init)
    return;

  std::lock_guard lk_population(m_devices_population_mutex);

  bool any_removed;
  {
    std::lock_guard lk(m_devices_mutex);
    auto it = std::remove_if(m_devices.begin(), m_devices.end(), [&callback](const auto& dev) {
      if (callback(dev.get()))
      {
        NOTICE_LOG_FMT(CONTROLLERINTERFACE, "Removed device: {}", dev->GetQualifiedName());
        return true;
      }
      return false;
    });
    const size_t prev_size = m_devices.size();
    m_devices.erase(it, m_devices.end());
    any_removed = m_devices.size() != prev_size;
  }

  if (any_removed && (!m_populating_devices_counter || force_devices_release))
    InvokeDevicesChangedCallbacks();
}

// Update input for all devices if lock can be acquired without waiting.
void ControllerInterface::UpdateInput()
{
  // This should never happen
  ASSERT(m_is_init);
  if (!m_is_init)
    return;

  // TODO: if we are an emulation input channel, we should probably always lock
  // Prefer outdated values over blocking UI or CPU thread (avoids short but noticeable frame drop)
  if (!m_devices_mutex.try_lock())
    return;

  std::lock_guard lk(m_devices_mutex, std::adopt_lock);

  for (auto& backend : m_input_backends)
    backend->UpdateInput();

  for (const auto& d : m_devices)
  {
    // Theoretically we could avoid updating input on devices that don't have any references to
    // them, but in practice a few devices types could break in different ways, so we don't
    d->UpdateInput();
  }
}

void ControllerInterface::SetCurrentInputChannel(ciface::InputChannel input_channel)
{
  tls_input_channel = input_channel;
}

ciface::InputChannel ControllerInterface::GetCurrentInputChannel()
{
  return tls_input_channel;
}

void ControllerInterface::SetAspectRatioAdjustment(float value)
{
  m_aspect_ratio_adjustment = value;
}

Common::Vec2 ControllerInterface::GetWindowInputScale() const
{
  const auto ar = m_aspect_ratio_adjustment.load();

  if (ar > 1)
    return {1.f, ar};
  else
    return {1 / ar, 1.f};
}

void ControllerInterface::SetMouseCenteringRequested(bool center)
{
  m_requested_mouse_centering = center;
}

bool ControllerInterface::IsMouseCenteringRequested() const
{
  return m_requested_mouse_centering.load();
}

// Register a callback to be called when a device is added or removed (as from the input backends'
// hotplug thread), or when devices are refreshed
// Returns a handle for later removing the callback.
ControllerInterface::HotplugCallbackHandle
ControllerInterface::RegisterDevicesChangedCallback(std::function<void()> callback)
{
  std::lock_guard lk(m_callbacks_mutex);
  m_devices_changed_callbacks.emplace_back(std::move(callback));
  return std::prev(m_devices_changed_callbacks.end());
}

// Unregister a device callback.
void ControllerInterface::UnregisterDevicesChangedCallback(const HotplugCallbackHandle& handle)
{
  std::lock_guard lk(m_callbacks_mutex);
  m_devices_changed_callbacks.erase(handle);
}

// Invoke all callbacks that were registered
void ControllerInterface::InvokeDevicesChangedCallbacks() const
{
  m_callbacks_mutex.lock();
  const auto devices_changed_callbacks = m_devices_changed_callbacks;
  m_callbacks_mutex.unlock();
  for (const auto& callback : devices_changed_callbacks)
    callback();
}<|MERGE_RESOLUTION|>--- conflicted
+++ resolved
@@ -187,15 +187,12 @@
     ciface::Quartz::PopulateDevices(m_wsi.render_window);
   }
 #endif
-<<<<<<< HEAD
 #ifdef CIFACE_USE_IOS
   ciface::iOS::PopulateDevices();
 #endif
 #ifdef CIFACE_USE_SDL
   ciface::SDL::PopulateDevices();
 #endif
-=======
->>>>>>> f6fbeaf3
 #ifdef CIFACE_USE_ANDROID
   ciface::Android::PopulateDevices();
 #endif
@@ -251,15 +248,12 @@
   ciface::OSX::DeInit();
   ciface::Quartz::DeInit();
 #endif
-<<<<<<< HEAD
 #ifdef CIFACE_USE_IOS
   ciface::iOS::DeInit();
 #endif
 #ifdef CIFACE_USE_SDL
   ciface::SDL::DeInit();
 #endif
-=======
->>>>>>> f6fbeaf3
 #ifdef CIFACE_USE_ANDROID
 // nothing needed
 #endif
