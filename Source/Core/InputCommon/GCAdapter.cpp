// Copyright 2014 Dolphin Emulator Project
// SPDX-License-Identifier: GPL-2.0-or-later

#include "InputCommon/GCAdapter.h"

#ifdef ANDROID
#define GCADAPTER_USE_LIBUSB_IMPLEMENTATION false
#define GCADAPTER_USE_ANDROID_IMPLEMENTATION true
#elif defined(IPHONEOS)
#define GCADAPTER_USE_LIBUSB_IMPLEMENTATION false
#define GCADAPTER_USE_ANDROID_IMPLEMENTATION false
#else
#define GCADAPTER_USE_LIBUSB_IMPLEMENTATION true
#define GCADAPTER_USE_ANDROID_IMPLEMENTATION false
#endif

#include <algorithm>
#include <array>
#include <mutex>
#include <optional>

#if GCADAPTER_USE_LIBUSB_IMPLEMENTATION
#include <libusb.h>
#elif GCADAPTER_USE_ANDROID_IMPLEMENTATION
#include <jni.h>
#endif

#include "Common/BitUtils.h"
#include "Common/Event.h"
#include "Common/Flag.h"
#include "Common/Logging/Log.h"
#include "Common/Thread.h"
#include "Core/Config/MainSettings.h"
#include "Core/Core.h"
#include "Core/CoreTiming.h"
#include "Core/HW/SI/SI.h"
#include "Core/HW/SI/SI_Device.h"
#include "Core/HW/SystemTimers.h"
#include "Core/System.h"
#include "InputCommon/GCPadStatus.h"

#if GCADAPTER_USE_LIBUSB_IMPLEMENTATION
#include "Common/ScopeGuard.h"
#include "Core/LibusbUtils.h"
#elif GCADAPTER_USE_ANDROID_IMPLEMENTATION
#include "jni/AndroidCommon/IDCache.h"
#endif

#if GCADAPTER_USE_LIBUSB_IMPLEMENTATION
#if defined(LIBUSB_API_VERSION)
#define LIBUSB_API_VERSION_EXIST 1
#else
#define LIBUSB_API_VERSION_EXIST 0
#endif

#define LIBUSB_API_VERSION_ATLEAST(v) (LIBUSB_API_VERSION_EXIST && LIBUSB_API_VERSION >= (v))
#define LIBUSB_API_HAS_HOTPLUG LIBUSB_API_VERSION_ATLEAST(0x01000102)
#endif

namespace GCAdapter
{
#if GCADAPTER_USE_LIBUSB_IMPLEMENTATION

constexpr unsigned int USB_TIMEOUT_MS = 16;

static bool CheckDeviceAccess(libusb_device* device);
static void AddGCAdapter(libusb_device* device);
static void ResetRumbleLockNeeded();
#endif

static void Reset();
static void Setup();
static void ProcessInputPayload(const u8* data, std::size_t size);
static void ReadThreadFunc();
static void WriteThreadFunc();

#if GCADAPTER_USE_LIBUSB_IMPLEMENTATION
enum class AdapterStatus
{
  NotDetected,
  Detected,
  Error,
};

static std::atomic<AdapterStatus> s_status = AdapterStatus::NotDetected;
static std::atomic<libusb_error> s_adapter_error = LIBUSB_SUCCESS;
static libusb_device_handle* s_handle = nullptr;
#elif GCADAPTER_USE_ANDROID_IMPLEMENTATION
// Java classes
static jclass s_adapter_class;

static bool s_detected = false;
static int s_fd = 0;
#endif

enum class ControllerType : u8
{
  None = 0,
  Wired = 1,
  Wireless = 2,
};

static std::array<u8, SerialInterface::MAX_SI_CHANNELS> s_controller_rumble;

constexpr size_t CONTROLER_INPUT_PAYLOAD_EXPECTED_SIZE = 37;
constexpr size_t CONTROLER_OUTPUT_INIT_PAYLOAD_SIZE = 1;
constexpr size_t CONTROLER_OUTPUT_RUMBLE_PAYLOAD_SIZE = 5;

struct PortState
{
  GCPadStatus origin = {};
  GCPadStatus status = {};

  ControllerType controller_type = ControllerType::None;
  bool is_new_connection = false;
};

// Only access with s_mutex held!
static std::array<PortState, SerialInterface::MAX_SI_CHANNELS> s_port_states;

static std::array<u8, CONTROLER_OUTPUT_RUMBLE_PAYLOAD_SIZE> s_controller_write_payload;
static std::atomic<int> s_controller_write_payload_size{0};

static std::thread s_read_adapter_thread;
static Common::Flag s_read_adapter_thread_running;
static std::thread s_write_adapter_thread;
static Common::Flag s_write_adapter_thread_running;
static Common::Event s_write_happened;

static std::mutex s_read_mutex;
#if GCADAPTER_USE_LIBUSB_IMPLEMENTATION
static std::mutex s_init_mutex;
#elif GCADAPTER_USE_ANDROID_IMPLEMENTATION
static std::mutex s_write_mutex;
#endif

static std::thread s_adapter_detect_thread;
static Common::Flag s_adapter_detect_thread_running;

#if GCADAPTER_USE_LIBUSB_IMPLEMENTATION
static Common::Event s_hotplug_event;

static std::function<void(void)> s_detect_callback;

#if defined(__FreeBSD__) && __FreeBSD__ >= 11
static bool s_libusb_hotplug_enabled = true;
#else
static bool s_libusb_hotplug_enabled = false;
#endif
#if LIBUSB_API_HAS_HOTPLUG
static libusb_hotplug_callback_handle s_hotplug_handle;
#endif

static std::unique_ptr<LibusbUtils::Context> s_libusb_context;

static u8 s_endpoint_in = 0;
static u8 s_endpoint_out = 0;
#endif

static u64 s_last_init = 0;

static std::optional<size_t> s_config_callback_id = std::nullopt;

static bool s_is_adapter_wanted = false;
static std::array<bool, SerialInterface::MAX_SI_CHANNELS> s_config_rumble_enabled{};

static void ReadThreadFunc()
{
  Common::SetCurrentThreadName("GCAdapter Read Thread");
  NOTICE_LOG_FMT(CONTROLLERINTERFACE, "GCAdapter read thread started");

#if GCADAPTER_USE_ANDROID_IMPLEMENTATION
  bool first_read = true;
  JNIEnv* const env = IDCache::GetEnvForThread();

  const jfieldID payload_field = env->GetStaticFieldID(s_adapter_class, "controller_payload", "[B");
  jobject payload_object = env->GetStaticObjectField(s_adapter_class, payload_field);
  auto* const java_controller_payload = reinterpret_cast<jbyteArray*>(&payload_object);

  // Get function pointers
  const jmethodID getfd_func = env->GetStaticMethodID(s_adapter_class, "GetFD", "()I");
  const jmethodID input_func = env->GetStaticMethodID(s_adapter_class, "Input", "()I");
  const jmethodID openadapter_func = env->GetStaticMethodID(s_adapter_class, "OpenAdapter", "()Z");

  const bool connected = env->CallStaticBooleanMethod(s_adapter_class, openadapter_func);

  if (!connected)
  {
    s_fd = 0;
    s_detected = false;

    NOTICE_LOG_FMT(CONTROLLERINTERFACE, "GC Adapter failed to open!");
    return;
  }
#endif

  s_write_adapter_thread_running.Set(true);
  s_write_adapter_thread = std::thread(WriteThreadFunc);

  // Reset rumble once on initial reading
  ResetRumble();

  while (s_read_adapter_thread_running.IsSet())
  {
#if GCADAPTER_USE_LIBUSB_IMPLEMENTATION
    std::array<u8, CONTROLER_INPUT_PAYLOAD_EXPECTED_SIZE> input_buffer;

    int payload_size = 0;
    const int error =
        libusb_interrupt_transfer(s_handle, s_endpoint_in, input_buffer.data(),
                                  int(input_buffer.size()), &payload_size, USB_TIMEOUT_MS);
    if (error != LIBUSB_SUCCESS)
    {
      ERROR_LOG_FMT(CONTROLLERINTERFACE, "Read: libusb_interrupt_transfer failed: {}",
                    LibusbUtils::ErrorWrap(error));
    }

    ProcessInputPayload(input_buffer.data(), payload_size);

#elif GCADAPTER_USE_ANDROID_IMPLEMENTATION
    const int payload_size = env->CallStaticIntMethod(s_adapter_class, input_func);
    jbyte* const java_data = env->GetByteArrayElements(*java_controller_payload, nullptr);
<<<<<<< HEAD
    std::copy(java_data, java_data + CONTROLER_INPUT_PAYLOAD_EXPECTED_SIZE,
              s_controller_payload_swap.begin());
#else
    const int payload_size = 0;
#endif
    {
      std::lock_guard<std::mutex> lk(s_read_mutex);
      std::swap(s_controller_payload_swap, s_controller_payload);
      s_controller_payload_size = payload_size;
    }
#if GCADAPTER_USE_ANDROID_IMPLEMENTATION
=======

    ProcessInputPayload(reinterpret_cast<const u8*>(java_data), payload_size);

>>>>>>> f6fbeaf3
    env->ReleaseByteArrayElements(*java_controller_payload, java_data, 0);

    if (first_read)
    {
      first_read = false;
      s_fd = env->CallStaticIntMethod(s_adapter_class, getfd_func);
    }
#endif

    Common::YieldCPU();
  }

  // Terminate the write thread on leaving
  if (s_write_adapter_thread_running.TestAndClear())
  {
    s_controller_write_payload_size.store(0);
    // Kick the waiting event
    s_write_happened.Set();
    s_write_adapter_thread.join();
  }

#if GCADAPTER_USE_ANDROID_IMPLEMENTATION
  s_fd = 0;
  s_detected = false;
#endif

  NOTICE_LOG_FMT(CONTROLLERINTERFACE, "GCAdapter read thread stopped");
}

static void WriteThreadFunc()
{
  Common::SetCurrentThreadName("GCAdapter Write Thread");
  NOTICE_LOG_FMT(CONTROLLERINTERFACE, "GCAdapter write thread started");

#if GCADAPTER_USE_LIBUSB_IMPLEMENTATION
  int size = 0;
#elif GCADAPTER_USE_ANDROID_IMPLEMENTATION
  JNIEnv* const env = IDCache::GetEnvForThread();
  const jmethodID output_func = env->GetStaticMethodID(s_adapter_class, "Output", "([B)I");
#endif

  while (s_write_adapter_thread_running.IsSet())
  {
    s_write_happened.Wait();

    const int write_size = s_controller_write_payload_size.load();
    if (write_size)
    {
#if GCADAPTER_USE_LIBUSB_IMPLEMENTATION
      const int error =
          libusb_interrupt_transfer(s_handle, s_endpoint_out, s_controller_write_payload.data(),
                                    write_size, &size, USB_TIMEOUT_MS);
      if (error != LIBUSB_SUCCESS)
      {
        ERROR_LOG_FMT(CONTROLLERINTERFACE, "Write: libusb_interrupt_transfer failed: {}",
                      LibusbUtils::ErrorWrap(error));
      }
#elif GCADAPTER_USE_ANDROID_IMPLEMENTATION
      const jbyteArray jrumble_array = env->NewByteArray(CONTROLER_OUTPUT_RUMBLE_PAYLOAD_SIZE);
      jbyte* const jrumble = env->GetByteArrayElements(jrumble_array, nullptr);

      {
        std::lock_guard lk(s_write_mutex);
        memcpy(jrumble, s_controller_write_payload.data(), write_size);
      }

      env->ReleaseByteArrayElements(jrumble_array, jrumble, 0);
      env->CallStaticIntMethod(s_adapter_class, output_func, jrumble_array);
#endif
    }

    Common::YieldCPU();
  }

  NOTICE_LOG_FMT(CONTROLLERINTERFACE, "GCAdapter write thread stopped");
}

#if GCADAPTER_USE_LIBUSB_IMPLEMENTATION
#if LIBUSB_API_HAS_HOTPLUG
static int HotplugCallback(libusb_context* ctx, libusb_device* dev, libusb_hotplug_event event,
                           void* user_data)
{
  if (event == LIBUSB_HOTPLUG_EVENT_DEVICE_ARRIVED)
  {
    if (s_handle == nullptr)
      s_hotplug_event.Set();
  }
  else if (event == LIBUSB_HOTPLUG_EVENT_DEVICE_LEFT)
  {
    if (s_handle != nullptr && libusb_get_device(s_handle) == dev)
      Reset();

    // Reset a potential error status now that the adapter is unplugged
    if (s_status == AdapterStatus::Error)
    {
      s_status = AdapterStatus::NotDetected;
      if (s_detect_callback != nullptr)
        s_detect_callback();
    }
  }
  return 0;
}
#endif
#endif

static void ScanThreadFunc()
{
  Common::SetCurrentThreadName("GC Adapter Scanning Thread");
  NOTICE_LOG_FMT(CONTROLLERINTERFACE, "GC Adapter scanning thread started");

#if GCADAPTER_USE_LIBUSB_IMPLEMENTATION
#if LIBUSB_API_HAS_HOTPLUG
#ifndef __FreeBSD__
  s_libusb_hotplug_enabled = libusb_has_capability(LIBUSB_CAP_HAS_HOTPLUG) != 0;
#endif
  if (s_libusb_hotplug_enabled)
  {
    const int error = libusb_hotplug_register_callback(
        *s_libusb_context,
        (libusb_hotplug_event)(LIBUSB_HOTPLUG_EVENT_DEVICE_ARRIVED |
                               LIBUSB_HOTPLUG_EVENT_DEVICE_LEFT),
        LIBUSB_HOTPLUG_ENUMERATE, 0x057e, 0x0337, LIBUSB_HOTPLUG_MATCH_ANY, HotplugCallback,
        nullptr, &s_hotplug_handle);
    if (error == LIBUSB_SUCCESS)
    {
      NOTICE_LOG_FMT(CONTROLLERINTERFACE, "Using libUSB hotplug detection");
    }
    else
    {
      s_libusb_hotplug_enabled = false;
      ERROR_LOG_FMT(CONTROLLERINTERFACE, "Failed to add libUSB hotplug detection callback: {}",
                    LibusbUtils::ErrorWrap(error));
    }
  }
#endif

  while (s_adapter_detect_thread_running.IsSet())
  {
    if (s_handle == nullptr)
    {
      std::lock_guard lk(s_init_mutex);
      Setup();
    }

    if (s_libusb_hotplug_enabled)
      s_hotplug_event.Wait();
    else
      Common::SleepCurrentThread(500);
  }
#elif GCADAPTER_USE_ANDROID_IMPLEMENTATION
  JNIEnv* const env = IDCache::GetEnvForThread();

  const jmethodID queryadapter_func =
      env->GetStaticMethodID(s_adapter_class, "QueryAdapter", "()Z");

  while (s_adapter_detect_thread_running.IsSet())
  {
    if (!s_detected && UseAdapter() &&
        env->CallStaticBooleanMethod(s_adapter_class, queryadapter_func))
      Setup();
    Common::SleepCurrentThread(1000);
  }
#endif

  NOTICE_LOG_FMT(CONTROLLERINTERFACE, "GC Adapter scanning thread stopped");
}

void SetAdapterCallback(std::function<void(void)> func)
{
#if GCADAPTER_USE_LIBUSB_IMPLEMENTATION
  s_detect_callback = func;
#endif
}

static void RefreshConfig()
{
  s_is_adapter_wanted = false;

  for (int i = 0; i < SerialInterface::MAX_SI_CHANNELS; ++i)
  {
    s_is_adapter_wanted |= Config::Get(Config::GetInfoForSIDevice(i)) ==
                           SerialInterface::SIDevices::SIDEVICE_WIIU_ADAPTER;
    s_config_rumble_enabled[i] = Config::Get(Config::GetInfoForAdapterRumble(i));
  }
}

void Init()
{
#if GCADAPTER_USE_LIBUSB_IMPLEMENTATION
  if (s_handle != nullptr)
    return;

  s_libusb_context = std::make_unique<LibusbUtils::Context>();
#elif GCADAPTER_USE_ANDROID_IMPLEMENTATION
  if (s_fd)
    return;
#endif

  if (Core::GetState() != Core::State::Uninitialized && Core::GetState() != Core::State::Starting)
  {
    auto& system = Core::System::GetInstance();
    auto& core_timing = system.GetCoreTiming();
    if ((core_timing.GetTicks() - s_last_init) < SystemTimers::GetTicksPerSecond())
      return;

    s_last_init = core_timing.GetTicks();
  }

#if GCADAPTER_USE_LIBUSB_IMPLEMENTATION
  s_status = AdapterStatus::NotDetected;
  s_adapter_error = LIBUSB_SUCCESS;
#elif GCADAPTER_USE_ANDROID_IMPLEMENTATION
  JNIEnv* const env = IDCache::GetEnvForThread();

  const jclass adapter_class = env->FindClass("org/dolphinemu/dolphinemu/utils/Java_GCAdapter");
  s_adapter_class = reinterpret_cast<jclass>(env->NewGlobalRef(adapter_class));
#endif

  if (!s_config_callback_id)
    s_config_callback_id = Config::AddConfigChangedCallback(RefreshConfig);
  RefreshConfig();

  if (UseAdapter())
    StartScanThread();
}

void StartScanThread()
{
  if (s_adapter_detect_thread_running.IsSet())
    return;
#if GCADAPTER_USE_LIBUSB_IMPLEMENTATION
  if (!s_libusb_context->IsValid())
    return;
#endif
  s_adapter_detect_thread_running.Set(true);
  s_adapter_detect_thread = std::thread(ScanThreadFunc);
}

void StopScanThread()
{
  if (s_adapter_detect_thread_running.TestAndClear())
  {
#if GCADAPTER_USE_LIBUSB_IMPLEMENTATION
    s_hotplug_event.Set();
#endif
    s_adapter_detect_thread.join();
  }
}

static void Setup()
{
#if GCADAPTER_USE_LIBUSB_IMPLEMENTATION
  const AdapterStatus prev_status = s_status;

  // Reset the error status in case the adapter gets unplugged
  if (s_status == AdapterStatus::Error)
    s_status = AdapterStatus::NotDetected;

  s_port_states.fill({});
  s_controller_rumble.fill(0);

  const int ret = s_libusb_context->GetDeviceList([](libusb_device* device) {
    if (CheckDeviceAccess(device))
    {
      // Only connect to a single adapter in case the user has multiple connected
      AddGCAdapter(device);
      return false;
    }
    return true;
  });
  if (ret != LIBUSB_SUCCESS)
    WARN_LOG_FMT(CONTROLLERINTERFACE, "Failed to get device list: {}", LibusbUtils::ErrorWrap(ret));

  if (s_status != AdapterStatus::Detected && prev_status != s_status &&
      s_detect_callback != nullptr)
    s_detect_callback();
#elif GCADAPTER_USE_ANDROID_IMPLEMENTATION
  s_fd = 0;
  s_detected = true;

  // Make sure the thread isn't in the middle of shutting down while starting a new one
  if (s_read_adapter_thread_running.TestAndClear())
    s_read_adapter_thread.join();

  s_read_adapter_thread_running.Set(true);
  s_read_adapter_thread = std::thread(ReadThreadFunc);
#endif
}

#if GCADAPTER_USE_LIBUSB_IMPLEMENTATION
static bool CheckDeviceAccess(libusb_device* device)
{
  libusb_device_descriptor desc;
  int ret = libusb_get_device_descriptor(device, &desc);
  if (ret != LIBUSB_SUCCESS)
  {
    // could not acquire the descriptor, no point in trying to use it.
    ERROR_LOG_FMT(CONTROLLERINTERFACE, "libusb_get_device_descriptor failed: {}",
                  LibusbUtils::ErrorWrap(ret));
    return false;
  }

  if (desc.idVendor != 0x057e || desc.idProduct != 0x0337)
  {
    // This isn’t the device we are looking for.
    return false;
  }

  NOTICE_LOG_FMT(CONTROLLERINTERFACE, "Found GC Adapter with Vendor: {:X} Product: {:X} Devnum: {}",
                 desc.idVendor, desc.idProduct, 1);

  // In case of failure, capture the libusb error code into the adapter status
  Common::ScopeGuard status_guard([&ret] {
    s_adapter_error = static_cast<libusb_error>(ret);
    s_status = AdapterStatus::Error;
  });

  const u8 bus = libusb_get_bus_number(device);
  const u8 port = libusb_get_device_address(device);
  ret = libusb_open(device, &s_handle);
  if (ret != LIBUSB_SUCCESS)
  {
    if (ret == LIBUSB_ERROR_ACCESS)
    {
      ERROR_LOG_FMT(CONTROLLERINTERFACE,
                    "Dolphin does not have access to this device: Bus {:03d} Device {:03d}: ID "
                    "{:04X}:{:04X}.",
                    bus, port, desc.idVendor, desc.idProduct);
    }
    ERROR_LOG_FMT(CONTROLLERINTERFACE, "libusb_open failed to open device: {}",
                  LibusbUtils::ErrorWrap(ret));
    return false;
  }

  bool detach_failed = false;
  ret = libusb_kernel_driver_active(s_handle, 0);
  if (ret == 1)  // 1: kernel driver is active
  {
    // On macos detaching would fail without root or entitlement.
    // We assume user is using GCAdapterDriver and therefor don't want to detach anything
#if !defined(__APPLE__)
    ret = libusb_detach_kernel_driver(s_handle, 0);
    detach_failed =
        ret < LIBUSB_SUCCESS && ret != LIBUSB_ERROR_NOT_FOUND && ret != LIBUSB_ERROR_NOT_SUPPORTED;
#endif
    if (detach_failed)
    {
      ERROR_LOG_FMT(CONTROLLERINTERFACE, "libusb_detach_kernel_driver failed: {}",
                    LibusbUtils::ErrorWrap(ret));
    }
  }
  else if (ret != 0)  // 0: kernel driver is not active, but otherwise no error.
  {
    // Neither 0 nor 1 means an error occured.
    ERROR_LOG_FMT(CONTROLLERINTERFACE, "libusb_kernel_driver_active failed: {}",
                  LibusbUtils::ErrorWrap(ret));
  }

  // This call makes Nyko-brand (and perhaps other) adapters work.
  // However it returns LIBUSB_ERROR_PIPE with Mayflash adapters.
  const int transfer = libusb_control_transfer(s_handle, 0x21, 11, 0x0001, 0, nullptr, 0, 1000);
  if (transfer < LIBUSB_SUCCESS)
  {
    WARN_LOG_FMT(CONTROLLERINTERFACE, "libusb_control_transfer failed: {}",
                 LibusbUtils::ErrorWrap(transfer));
  }

  // this split is needed so that we don't avoid claiming the interface when
  // detaching the kernel driver is successful
  if (detach_failed)
  {
    libusb_close(s_handle);
    s_handle = nullptr;
    return false;
  }

  ret = libusb_claim_interface(s_handle, 0);
  if (ret != LIBUSB_SUCCESS)
  {
    ERROR_LOG_FMT(CONTROLLERINTERFACE, "libusb_claim_interface failed: {}",
                  LibusbUtils::ErrorWrap(ret));
    libusb_close(s_handle);
    s_handle = nullptr;
    return false;
  }

  // Updating the adapter status will be done in AddGCAdapter
  status_guard.Dismiss();

  return true;
}

static void AddGCAdapter(libusb_device* device)
{
  libusb_config_descriptor* config = nullptr;
  if (const int error = libusb_get_config_descriptor(device, 0, &config); error != LIBUSB_SUCCESS)
  {
    WARN_LOG_FMT(CONTROLLERINTERFACE, "libusb_get_config_descriptor failed: {}",
                 LibusbUtils::ErrorWrap(error));
  }
  for (u8 ic = 0; ic < config->bNumInterfaces; ic++)
  {
    const libusb_interface* interfaceContainer = &config->interface[ic];
    for (int i = 0; i < interfaceContainer->num_altsetting; i++)
    {
      const libusb_interface_descriptor* interface = &interfaceContainer->altsetting[i];
      for (u8 e = 0; e < interface->bNumEndpoints; e++)
      {
        const libusb_endpoint_descriptor* endpoint = &interface->endpoint[e];
        if (endpoint->bEndpointAddress & LIBUSB_ENDPOINT_IN)
          s_endpoint_in = endpoint->bEndpointAddress;
        else
          s_endpoint_out = endpoint->bEndpointAddress;
      }
    }
  }

  int size = 0;
  std::array<u8, CONTROLER_OUTPUT_INIT_PAYLOAD_SIZE> payload = {0x13};
  const int error =
      libusb_interrupt_transfer(s_handle, s_endpoint_out, payload.data(),
                                CONTROLER_OUTPUT_INIT_PAYLOAD_SIZE, &size, USB_TIMEOUT_MS);
  if (error != LIBUSB_SUCCESS)
  {
    WARN_LOG_FMT(CONTROLLERINTERFACE, "AddGCAdapter: libusb_interrupt_transfer failed: {}",
                 LibusbUtils::ErrorWrap(error));
  }

  s_read_adapter_thread_running.Set(true);
  s_read_adapter_thread = std::thread(ReadThreadFunc);

  s_status = AdapterStatus::Detected;
  if (s_detect_callback != nullptr)
    s_detect_callback();
  ResetRumbleLockNeeded();
}
#endif

void Shutdown()
{
  StopScanThread();
#if GCADAPTER_USE_LIBUSB_IMPLEMENTATION
#if LIBUSB_API_HAS_HOTPLUG
  if (s_libusb_context->IsValid() && s_libusb_hotplug_enabled)
    libusb_hotplug_deregister_callback(*s_libusb_context, s_hotplug_handle);
#endif
#endif
  Reset();

#if GCADAPTER_USE_LIBUSB_IMPLEMENTATION
  s_libusb_context.reset();
  s_status = AdapterStatus::NotDetected;
#endif

  if (s_config_callback_id)
  {
    Config::RemoveConfigChangedCallback(*s_config_callback_id);
    s_config_callback_id = std::nullopt;
  }
}

static void Reset()
{
#if GCADAPTER_USE_LIBUSB_IMPLEMENTATION
  std::unique_lock lock(s_init_mutex, std::defer_lock);
  if (!lock.try_lock())
    return;
  if (s_status != AdapterStatus::Detected)
    return;
#elif GCADAPTER_USE_ANDROID_IMPLEMENTATION
  if (!s_detected)
    return;
#endif

  if (s_read_adapter_thread_running.TestAndClear())
    s_read_adapter_thread.join();
  // The read thread will close the write thread

  s_port_states.fill({});

#if GCADAPTER_USE_LIBUSB_IMPLEMENTATION
  s_status = AdapterStatus::NotDetected;

  if (s_handle)
  {
    const int error = libusb_release_interface(s_handle, 0);
    if (error != LIBUSB_SUCCESS)
    {
      WARN_LOG_FMT(CONTROLLERINTERFACE, "libusb_release_interface failed: {}",
                   LibusbUtils::ErrorWrap(error));
    }
    libusb_close(s_handle);
    s_handle = nullptr;
  }
  if (s_detect_callback != nullptr)
    s_detect_callback();
#elif GCADAPTER_USE_ANDROID_IMPLEMENTATION
  s_detected = false;
  s_fd = 0;
#endif

  NOTICE_LOG_FMT(CONTROLLERINTERFACE, "GC Adapter detached");
}

GCPadStatus Input(int chan)
{
  if (!UseAdapter())
    return {};

#if GCADAPTER_USE_LIBUSB_IMPLEMENTATION
  if (s_handle == nullptr || s_status != AdapterStatus::Detected)
    return {};
#elif GCADAPTER_USE_ANDROID_IMPLEMENTATION
  if (!s_detected || !s_fd)
    return {};
#endif

  std::lock_guard lk(s_read_mutex);

  auto& pad_state = s_port_states[chan];

  // Return the "origin" state for the first input on a new connection.
  if (pad_state.is_new_connection)
  {
    pad_state.is_new_connection = false;
    return pad_state.origin;
  }

  return pad_state.status;
}

// Get ControllerType from first byte in input payload.
ControllerType IdentifyControllerType(u8 data)
{
  if (Common::ExtractBit<4>(data))
    return ControllerType::Wired;

  if (Common::ExtractBit<5>(data))
    return ControllerType::Wireless;

  return ControllerType::None;
}

void ProcessInputPayload(const u8* data, std::size_t size)
{
  if (size != CONTROLER_INPUT_PAYLOAD_EXPECTED_SIZE
#if GCADAPTER_USE_LIBUSB_IMPLEMENTATION
      || data[0] != LIBUSB_DT_HID
#endif
  )
  {
    // This can occur for a few frames on initialization.
    ERROR_LOG_FMT(CONTROLLERINTERFACE, "error reading payload (size: {}, type: {:02x})", size,
                  data[0]);
#if GCADAPTER_USE_ANDROID_IMPLEMENTATION
    Reset();
#endif
  }
  else
  {
    std::lock_guard lk(s_read_mutex);

    for (int chan = 0; chan != SerialInterface::MAX_SI_CHANNELS; ++chan)
    {
      const u8* const channel_data = &data[1 + (9 * chan)];

      const auto type = IdentifyControllerType(channel_data[0]);

      auto& pad_state = s_port_states[chan];

      GCPadStatus pad = {};

      if (type != ControllerType::None)
      {
        const u8 b1 = channel_data[1];
        const u8 b2 = channel_data[2];

        if (Common::ExtractBit<0>(b1))
          pad.button |= PAD_BUTTON_A;
        if (Common::ExtractBit<1>(b1))
          pad.button |= PAD_BUTTON_B;
        if (Common::ExtractBit<2>(b1))
          pad.button |= PAD_BUTTON_X;
        if (Common::ExtractBit<3>(b1))
          pad.button |= PAD_BUTTON_Y;

        if (Common::ExtractBit<4>(b1))
          pad.button |= PAD_BUTTON_LEFT;
        if (Common::ExtractBit<5>(b1))
          pad.button |= PAD_BUTTON_RIGHT;
        if (Common::ExtractBit<6>(b1))
          pad.button |= PAD_BUTTON_DOWN;
        if (Common::ExtractBit<7>(b1))
          pad.button |= PAD_BUTTON_UP;

        if (Common::ExtractBit<0>(b2))
          pad.button |= PAD_BUTTON_START;
        if (Common::ExtractBit<1>(b2))
          pad.button |= PAD_TRIGGER_Z;
        if (Common::ExtractBit<2>(b2))
          pad.button |= PAD_TRIGGER_R;
        if (Common::ExtractBit<3>(b2))
          pad.button |= PAD_TRIGGER_L;

        pad.stickX = channel_data[3];
        pad.stickY = channel_data[4];
        pad.substickX = channel_data[5];
        pad.substickY = channel_data[6];
        pad.triggerLeft = channel_data[7];
        pad.triggerRight = channel_data[8];
      }
      else if (!Core::WantsDeterminism())
      {
        // This is a hack to prevent a desync due to SI devices
        // being different and returning different values.
        // The corresponding code in DeviceGCAdapter has the same check
        pad.button = PAD_ERR_STATUS;
      }

      if (type != ControllerType::None && pad_state.controller_type == ControllerType::None)
      {
        NOTICE_LOG_FMT(CONTROLLERINTERFACE, "New device connected to Port {} of Type: {:02x}",
                       chan + 1, channel_data[0]);

        pad.button |= PAD_GET_ORIGIN;
        pad_state.origin = pad;
        pad_state.is_new_connection = true;
      }

      pad_state.controller_type = type;
      pad_state.status = pad;
    }
  }
}

bool DeviceConnected(int chan)
{
  std::lock_guard lk(s_read_mutex);
  return s_port_states[chan].controller_type != ControllerType::None;
}

void ResetDeviceType(int chan)
{
  std::lock_guard lk(s_read_mutex);
  s_port_states[chan].controller_type = ControllerType::None;
}

bool UseAdapter()
{
  return s_is_adapter_wanted;
}

void ResetRumble()
{
#if GCADAPTER_USE_LIBUSB_IMPLEMENTATION
  std::unique_lock lock(s_init_mutex, std::defer_lock);
  if (!lock.try_lock())
    return;
  ResetRumbleLockNeeded();
#elif GCADAPTER_USE_ANDROID_IMPLEMENTATION
  std::array<u8, CONTROLER_OUTPUT_RUMBLE_PAYLOAD_SIZE> rumble = {0x11, 0, 0, 0, 0};
  {
    std::lock_guard lk(s_write_mutex);
    s_controller_write_payload = rumble;
    s_controller_write_payload_size.store(CONTROLER_OUTPUT_RUMBLE_PAYLOAD_SIZE);
  }
  s_write_happened.Set();
#endif
}

#if GCADAPTER_USE_LIBUSB_IMPLEMENTATION
// Needs to be called when s_init_mutex is locked in order to avoid
// being called while the libusb state is being reset
static void ResetRumbleLockNeeded()
{
  if (!UseAdapter() || (s_handle == nullptr || s_status != AdapterStatus::Detected))
  {
    return;
  }

  std::fill(std::begin(s_controller_rumble), std::end(s_controller_rumble), 0);

  std::array<u8, CONTROLER_OUTPUT_RUMBLE_PAYLOAD_SIZE> rumble = {
      0x11, s_controller_rumble[0], s_controller_rumble[1], s_controller_rumble[2],
      s_controller_rumble[3]};

  int size = 0;
  const int error =
      libusb_interrupt_transfer(s_handle, s_endpoint_out, rumble.data(),
                                CONTROLER_OUTPUT_RUMBLE_PAYLOAD_SIZE, &size, USB_TIMEOUT_MS);
  if (error != LIBUSB_SUCCESS)
  {
    WARN_LOG_FMT(CONTROLLERINTERFACE, "ResetRumbleLockNeeded: libusb_interrupt_transfer failed: {}",
                 LibusbUtils::ErrorWrap(error));
  }

  INFO_LOG_FMT(CONTROLLERINTERFACE, "Rumble state reset");
}
#endif

void Output(int chan, u8 rumble_command)
{
  if (!UseAdapter() || !s_config_rumble_enabled[chan])
    return;

#if GCADAPTER_USE_LIBUSB_IMPLEMENTATION
  if (s_handle == nullptr)
    return;
#elif GCADAPTER_USE_ANDROID_IMPLEMENTATION
  if (!s_detected || !s_fd)
    return;
#endif

  // Skip over rumble commands if it has not changed or the controller is wireless
  if (rumble_command != s_controller_rumble[chan] &&
      s_port_states[chan].controller_type != ControllerType::Wireless)
  {
    s_controller_rumble[chan] = rumble_command;
    std::array<u8, CONTROLER_OUTPUT_RUMBLE_PAYLOAD_SIZE> rumble = {
        0x11, s_controller_rumble[0], s_controller_rumble[1], s_controller_rumble[2],
        s_controller_rumble[3]};
    {
#if GCADAPTER_USE_ANDROID_IMPLEMENTATION
      std::lock_guard lk(s_write_mutex);
#endif
      s_controller_write_payload = rumble;
      s_controller_write_payload_size.store(CONTROLER_OUTPUT_RUMBLE_PAYLOAD_SIZE);
    }
    s_write_happened.Set();
  }
}

bool IsDetected(const char** error_message)
{
#if GCADAPTER_USE_LIBUSB_IMPLEMENTATION
  if (s_status != AdapterStatus::Error)
  {
    if (error_message)
      *error_message = nullptr;

    return s_status == AdapterStatus::Detected;
  }

  if (error_message)
    *error_message = libusb_strerror(s_adapter_error.load());

  return false;
#elif GCADAPTER_USE_ANDROID_IMPLEMENTATION
  return s_detected;
#endif
}

}  // namespace GCAdapter<|MERGE_RESOLUTION|>--- conflicted
+++ resolved
@@ -220,23 +220,9 @@
 #elif GCADAPTER_USE_ANDROID_IMPLEMENTATION
     const int payload_size = env->CallStaticIntMethod(s_adapter_class, input_func);
     jbyte* const java_data = env->GetByteArrayElements(*java_controller_payload, nullptr);
-<<<<<<< HEAD
-    std::copy(java_data, java_data + CONTROLER_INPUT_PAYLOAD_EXPECTED_SIZE,
-              s_controller_payload_swap.begin());
-#else
-    const int payload_size = 0;
-#endif
-    {
-      std::lock_guard<std::mutex> lk(s_read_mutex);
-      std::swap(s_controller_payload_swap, s_controller_payload);
-      s_controller_payload_size = payload_size;
-    }
-#if GCADAPTER_USE_ANDROID_IMPLEMENTATION
-=======
 
     ProcessInputPayload(reinterpret_cast<const u8*>(java_data), payload_size);
 
->>>>>>> f6fbeaf3
     env->ReleaseByteArrayElements(*java_controller_payload, java_data, 0);
 
     if (first_read)
