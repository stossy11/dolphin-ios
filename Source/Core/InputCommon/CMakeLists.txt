--- conflicted
+++ resolved
@@ -126,7 +126,9 @@
     ${FORCEFEEDBACK_LIBRARY}
     ${IOK_LIBRARY}
   )
-<<<<<<< HEAD
+  target_compile_options(inputcommon PRIVATE
+    -fobjc-arc
+  )
 elseif(IOS)
   target_sources(inputcommon PRIVATE
     ControllerInterface/iOS/ButtonType.h
@@ -148,10 +150,6 @@
   target_link_libraries(inputcommon PRIVATE
     ${COREHAPTICS_LIBRARY}
     ${GAMECONTROLLER_LIBRARY}
-=======
-  target_compile_options(inputcommon PRIVATE
-    -fobjc-arc
->>>>>>> f6fbeaf3
   )
 elseif(X11_FOUND)
   target_sources(inputcommon PRIVATE
