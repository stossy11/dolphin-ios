--- conflicted
+++ resolved
@@ -163,13 +163,11 @@
   // Active extension number is exposed for TAS.
   ExtensionNumber GetActiveExtensionNumber() const;
 
-<<<<<<< HEAD
-  bool IsSideways() const;
-=======
   static Common::Vec3
   OverrideVec3(const ControllerEmu::ControlGroup* control_group, Common::Vec3 vec,
                const ControllerEmu::InputOverrideFunction& input_override_function);
->>>>>>> f6fbeaf3
+  
+  bool IsSideways() const;
 
 private:
   // Used only for error generation:
