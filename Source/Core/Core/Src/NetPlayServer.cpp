--- conflicted
+++ resolved
@@ -4,28 +4,6 @@
 
 #include "NetPlayServer.h"
 
-<<<<<<< HEAD
-=======
-NetPlayServer::Client::Client()
-{
-	memset(pad_map, -1, sizeof(pad_map));
-	memset(wiimote_map, -1, sizeof(wiimote_map));
-}
-
-// called from ---GUI--- thread
-std::string NetPlayServer::Client::ToString() const
-{
-	std::ostringstream ss;
-	ss << name << '[' << (char)(pid+'0') << "] : " << revision << " |";
-	for (unsigned int i=0; i<4; ++i)
-		ss << (pad_map[i]>=0 ? (char)(pad_map[i]+'1') : '-');
-	for (unsigned int i=0; i<4; ++i)
-		ss << (wiimote_map[i]>=0 ? (char)(wiimote_map[i]+'1') : '-');
-	ss << '|';
-	return ss.str();
-}
-
->>>>>>> d3894a05
 NetPlayServer::~NetPlayServer()
 {
 	if (is_connected)
@@ -47,6 +25,7 @@
 NetPlayServer::NetPlayServer(const u16 port) : is_connected(false), m_is_running(false)
 {
 	memset(m_pad_map, -1, sizeof(m_pad_map));
+	memset(m_wiimote_map, -1, sizeof(m_wiimote_map));
 	if (m_socket.Listen(port))
 	{
 		is_connected = true;
@@ -177,31 +156,11 @@
 	player.pid = m_players.size() + 1;
 
 	// try to automatically assign new user a pad
-<<<<<<< HEAD
 	for (unsigned int m = 0; m < 4; ++m)
 	{
 		if (m_pad_map[m] == -1)
 		{
 			m_pad_map[m] = player.pid;
-=======
-	// TODO: change back to assigning pads instead of wiimotes before merging wiimote-netplay
-	{
-	bool is_mapped[4] = {false,false,false,false};
-
-	for (unsigned int m = 0; m<4; ++m)
-	{
-		for (i = m_players.begin(); i!=e; ++i)
-		{
-			if (i->second.wiimote_map[m] >= 0)
-				is_mapped[(unsigned)i->second.wiimote_map[m]] = true;
-		}
-	}
-
-	for (unsigned int m = 0; m<4; ++m)
-		if (false == is_mapped[m])
-		{
-			player.wiimote_map[0] = m;
->>>>>>> d3894a05
 			break;
 		}
 	}
@@ -302,6 +261,11 @@
 			m_pad_map[i] = -1;
 	UpdatePadMapping();
 
+	for (int i = 0; i < 4; i++)
+		if (m_wiimote_map[i] == pid)
+			m_wiimote_map[i] = -1;
+	UpdateWiimoteMapping();
+
 	return 0;
 }
 
@@ -312,25 +276,10 @@
 		map[i] = m_pad_map[i];
 }
 
-bool NetPlayServer::GetWiimoteMapping(const int pid, int map[])
-{
-	std::lock_guard<std::recursive_mutex> lkp(m_crit.players);
-	std::map<sf::SocketTCP, Client>::const_iterator
-		i = m_players.begin(),
-		e = m_players.end();
-	for (; i!=e; ++i)
-		if (pid == i->second.pid)
-			break;
-
-	// player not found
-	if (i == e)
-		return false;
-
-	// get wiimote mapping
-	for (unsigned int m = 0; m<4; ++m)
-		map[m] = i->second.wiimote_map[m];
-
-	return true;
+void NetPlayServer::GetWiimoteMapping(PadMapping map[4])
+{
+	for (int i = 0; i < 4; i++)
+		map[i] = m_wiimote_map[i];
 }
 
 // called from ---GUI--- thread
@@ -341,51 +290,15 @@
 	UpdatePadMapping();
 }
 
-<<<<<<< HEAD
+// called from ---GUI--- thread
+void NetPlayServer::SetWiimoteMapping(const PadMapping map[4])
+{
+	for (int i = 0; i < 4; i++)
+		m_wiimote_map[i] = map[i];
+	UpdateWiimoteMapping();
+}
+
 // called from ---GUI--- thread and ---NETPLAY--- thread
-=======
-// called from ---GUI--- thread
-bool NetPlayServer::SetWiimoteMapping(const int pid, const int map[])
-{
-	std::lock_guard<std::recursive_mutex> lkg(m_crit.game);
-	if (m_is_running)
-		return false;
-
-	std::lock_guard<std::recursive_mutex> lkp(m_crit.players);
-	std::map<sf::SocketTCP, Client>::iterator
-		i = m_players.begin(),
-		e = m_players.end();
-	for (; i!=e; ++i)
-		if (pid == i->second.pid)
-			break;
-
-	// player not found
-	if (i == e)
-		return false;
-
-	Client& player = i->second;
-
-	// set wiimote mapping
-	for (unsigned int m = 0; m<4; ++m)
-	{
-		player.wiimote_map[m] = (PadMapping)map[m];
-
-		// remove duplicate mappings
-		for (i = m_players.begin(); i!=e; ++i)
-			for (unsigned int p = 0; p<4; ++p)
-				if (p != m || i->second.pid != pid)
-					if (player.wiimote_map[m] == i->second.wiimote_map[p])
-						i->second.wiimote_map[p] = -1;
-	}
-
-	std::lock_guard<std::recursive_mutex> lks(m_crit.send);
-	UpdateWiimoteMapping();	// sync wiimote mappings with everyone
-
-	return true;
-}
-
-// called from ---NETPLAY--- thread
->>>>>>> d3894a05
 void NetPlayServer::UpdatePadMapping()
 {
 	sf::Packet spac;
@@ -398,19 +311,11 @@
 // called from ---NETPLAY--- thread
 void NetPlayServer::UpdateWiimoteMapping()
 {
-	std::map<sf::SocketTCP, Client>::const_iterator
-		i = m_players.begin(),
-		e = m_players.end();
-	for (; i!=e; ++i)
-	{
-		sf::Packet spac;
-		spac << (MessageId)NP_MSG_WIIMOTE_MAPPING;
-		spac << i->second.pid;
-		for (unsigned int pm = 0; pm<4; ++pm)
-			spac << i->second.wiimote_map[pm];
-		SendToClients(spac);
-	}
-
+	sf::Packet spac;
+	spac << (MessageId)NP_MSG_WIIMOTE_MAPPING;
+	for (int i = 0; i < 4; i++)
+		spac << m_wiimote_map[i];
+	SendToClients(spac);
 }
 
 // called from ---GUI--- thread and ---NETPLAY--- thread
@@ -470,28 +375,12 @@
 			int hi, lo;
 			packet >> map >> hi >> lo;
 
-<<<<<<< HEAD
 			// If the data is not from the correct player,
 			// then disconnect them.
 			if (m_pad_map[map] != player.pid)
 				return 1;
 				
 			// Relay to clients
-=======
-			// check if client's pad indeed maps in game
-			if (map >= 0 && map < 4)
-				map = player.pad_map[(unsigned)map];
-			else
-				map = -1;
-
-			// if not, they are hacking, so disconnect them
-			// this could happen right after a pad map change, but that isn't implemented yet
-			if (map < 0)
-				return 1;
-
-
-			// relay to clients
->>>>>>> d3894a05
 			sf::Packet spac;
 			spac << (MessageId)NP_MSG_PAD_DATA;
 			spac << map << hi << lo;
@@ -514,21 +403,15 @@
 			for (unsigned int i = 0; i < size; ++i)
 				packet >> data[i];
 
-			// check if client's wiimote indeed maps in game
-			if (map >= 0 && map < 4)
-				map = player.wiimote_map[(unsigned)map];
-			else
-				map = -1;
-
-			// if not, they are hacking, so disconnect them
-			// this could happen right after a wiimote map change, but that isn't implemented yet
-			if (map < 0)
+			// If the data is not from the correct player,
+			// then disconnect them.
+			if (m_wiimote_map[map] != player.pid)
 				return 1;
 
 			// relay to clients
 			sf::Packet spac;
 			spac << (MessageId)NP_MSG_WIIMOTE_DATA;
-			spac << map;	// in game mapping
+			spac << map;
 			spac << size;
 			for (unsigned int i = 0; i < size; ++i)
 				spac << data[i];
