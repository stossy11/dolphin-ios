--- conflicted
+++ resolved
@@ -93,18 +93,10 @@
 
 void JitArm64BlockCache::WriteDestroyBlock(const JitBlock& block)
 {
-<<<<<<< HEAD
-  // Only clear the entry points as we might still be within this block.
-  ARM64XEmitter emit(block.checkedEntry, block.normalEntry + 4);
-  const Common::ScopedJITPageWriteAndNoExecute enable_jit_page_writes(block.checkedEntry);
-  while (emit.GetWritableCodePtr() <= block.normalEntry)
-    emit.BRK(0x123);
-=======
   // Only clear the entry point as we might still be within this block.
   ARM64XEmitter emit(block.normalEntry, block.normalEntry + 4);
   const Common::ScopedJITPageWriteAndNoExecute enable_jit_page_writes;
   emit.BRK(0x123);
->>>>>>> b92e3543
   emit.FlushIcache();
 }
 
