--- conflicted
+++ resolved
@@ -54,15 +54,10 @@
 {
   Common::JitRegister::Init(Config::Get(Config::MAIN_PERF_MAP_DIR));
 
-<<<<<<< HEAD
-#ifndef IPHONEOS
-  m_block_map_arena.GrabSHMSegment(FAST_BLOCK_MAP_SIZE, "dolphin-emu-jitblock");
-=======
   m_entry_points_ptr = nullptr;
-#ifdef _ARCH_64
+#if defined(_ARCH_64) && !defined(IPHONEOS)
   if (Config::Get(Config::MAIN_LARGE_ENTRY_POINTS_MAP))
     m_entry_points_ptr = reinterpret_cast<u8**>(m_entry_points_arena.Create(FAST_BLOCK_MAP_SIZE));
->>>>>>> b92e3543
 #endif
 
   Clear();
@@ -72,18 +67,7 @@
 {
   Common::JitRegister::Shutdown();
 
-<<<<<<< HEAD
-#ifndef IPHONEOS
-  if (m_fast_block_map)
-  {
-    m_block_map_arena.ReleaseView(m_fast_block_map, FAST_BLOCK_MAP_SIZE);
-  }
-
-  m_block_map_arena.ReleaseSHMSegment();
-#endif
-=======
   m_entry_points_arena.Release();
->>>>>>> b92e3543
 }
 
 // This clears the JIT cache. It's called from JitCache.cpp when the JIT cache
@@ -106,33 +90,8 @@
 
   valid_block.ClearAll();
 
-<<<<<<< HEAD
-#ifndef IPHONEOS
-  if (m_fast_block_map)
-  {
-    m_block_map_arena.ReleaseView(m_fast_block_map, FAST_BLOCK_MAP_SIZE);
-    m_block_map_arena.ReleaseSHMSegment();
-    m_block_map_arena.GrabSHMSegment(FAST_BLOCK_MAP_SIZE, "dolphin-emu-jitblock");
-  }
-
-  m_fast_block_map =
-      reinterpret_cast<JitBlock**>(m_block_map_arena.CreateView(0, FAST_BLOCK_MAP_SIZE));
-#else
-  m_fast_block_map = nullptr;
-#endif
-
-  if (m_fast_block_map)
-  {
-    m_fast_block_map_ptr = m_fast_block_map;
-  }
-  else
-  {
-    m_fast_block_map_ptr = m_fast_block_map_fallback.data();
-  }
-=======
   if (m_entry_points_ptr)
     m_entry_points_arena.Clear();
->>>>>>> b92e3543
 }
 
 void JitBaseBlockCache::Reset()
