--- conflicted
+++ resolved
@@ -48,17 +48,8 @@
   void* ptr = VirtualAlloc(nullptr, size, MEM_COMMIT, PAGE_EXECUTE_READWRITE);
 #else
   int map_flags = MAP_ANON | MAP_PRIVATE;
-<<<<<<< HEAD
 #if defined(__APPLE__) && !defined(IPHONEOS)
-  // This check is in place to prepare for x86_64 MAP_JIT support. While MAP_JIT did exist
-  // prior to 10.14, it had restrictions on the number of JIT allocations that were removed
-  // in 10.14.
-  if (__builtin_available(macOS 10.14, *))
-    map_flags |= MAP_JIT;
-=======
-#if defined(__APPLE__)
   map_flags |= MAP_JIT;
->>>>>>> aa294337
 #endif
 
   int map_prot = PROT_READ | PROT_EXEC;
