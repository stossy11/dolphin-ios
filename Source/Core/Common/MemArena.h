--- conflicted
+++ resolved
@@ -119,23 +119,13 @@
   void* m_address_UnmapViewOfFileEx = nullptr;
   void* m_address_VirtualAlloc2 = nullptr;
   void* m_address_MapViewOfFile3 = nullptr;
-#else
-<<<<<<< HEAD
-#ifdef ANDROID
-  int fd;
 #elif defined(IPHONEOS)
   vm_address_t m_shm_address;
   vm_size_t m_shm_size;
 #else
-  int m_shm_fd;
-  void* m_reserved_region;
-  std::size_t m_reserved_region_size;
-#endif
-=======
   int m_shm_fd = 0;
   void* m_reserved_region = nullptr;
   std::size_t m_reserved_region_size = 0;
->>>>>>> 51dfc038
 #endif
 };
 
