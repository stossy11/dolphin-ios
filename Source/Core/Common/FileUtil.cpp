--- conflicted
+++ resolved
@@ -899,13 +899,9 @@
 
 static std::string CreateSysDirectoryPath()
 {
-<<<<<<< HEAD
   std::string sysDir;
 
 #if defined(_WIN32) || defined(LINUX_LOCAL_DEV) || defined(IPHONEOS)
-=======
-#if defined(_WIN32) || defined(LINUX_LOCAL_DEV)
->>>>>>> aa294337
 #define SYSDATA_DIR "Sys"
 #elif defined __APPLE__
 #define SYSDATA_DIR "Contents/Resources/Sys"
