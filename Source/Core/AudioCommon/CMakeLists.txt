add_library(audiocommon
  AudioCommon.cpp
  AudioCommon.h
  AudioStretcher.cpp
  AudioStretcher.h
  Enums.h
  Mixer.cpp
  Mixer.h
  SurroundDecoder.cpp
  SurroundDecoder.h
  NullSoundStream.cpp
  NullSoundStream.h
  WaveFile.cpp
  WaveFile.h
)

<<<<<<< HEAD
if(ENABLE_CUBEB)
  message(STATUS "Cubeb found, enabling Cubeb sound backend")
  target_sources(audiocommon PRIVATE
    CubebStream.cpp
    CubebStream.h
    CubebUtils.cpp
    CubebUtils.h
  )
  target_link_libraries(audiocommon PRIVATE cubeb)
endif()

find_package(OpenSLES)
if(OPENSLES_FOUND)
  message(STATUS "OpenSLES found, enabling OpenSLES sound backend")
  target_sources(audiocommon PRIVATE
    OpenSLESStream.cpp
    OpenSLESStream.h
  )
  target_link_libraries(audiocommon PRIVATE OpenSLES::OpenSLES)
=======
if(ANDROID)
  find_package(OpenSLES)
  if(OPENSLES_FOUND)
    message(STATUS "OpenSLES found, enabling OpenSLES sound backend")
    target_sources(audiocommon PRIVATE
      OpenSLESStream.cpp
      OpenSLESStream.h
    )
    target_link_libraries(audiocommon PRIVATE OpenSLES::OpenSLES)
    target_compile_definitions(audiocommon PRIVATE HAVE_OPENSL_ES=1)
  endif()
>>>>>>> 3783bedc
endif()

if(ENABLE_ALSA)
  find_package(ALSA)
  if(ALSA_FOUND)
    message(STATUS "ALSA found, enabling ALSA sound backend")
    target_sources(audiocommon PRIVATE
      AlsaSoundStream.cpp
      AlsaSoundStream.h
    )
    target_link_libraries(audiocommon PRIVATE ALSA::ALSA)
    target_compile_definitions(audiocommon PRIVATE HAVE_ALSA=1)
  else()
    message(STATUS "ALSA NOT found, disabling ALSA sound backend")
  endif()
else()
  message(STATUS "ALSA explicitly disabled, disabling ALSA sound backend")
endif()

if(ENABLE_PULSEAUDIO)
  # PulseAudio ships with a PulseAudioConfig.cmake with no imported target
  # So we use our own FindPulseAudio instead with "MODULE"
  find_package(PulseAudio MODULE QUIET)
  if(PulseAudio_FOUND)
    message(STATUS "PulseAudio found, enabling PulseAudio sound backend")
    target_sources(audiocommon PRIVATE
      PulseAudioStream.cpp
      PulseAudioStream.h
    )
    target_link_libraries(audiocommon PRIVATE PulseAudio::PulseAudio)
    target_compile_definitions(audiocommon PRIVATE HAVE_PULSEAUDIO=1)
  else()
    message(STATUS "PulseAudio NOT found, disabling PulseAudio sound backend")
  endif()
else()
  message(STATUS "PulseAudio explicitly disabled, disabling PulseAudio sound backend")
endif()

if(WIN32)
  target_sources(audiocommon PRIVATE
    # Dolphin loads openal32.dll at runtime
    OpenALStream.cpp
    OpenALStream.h

    WASAPIStream.cpp
    WASAPIStream.h
  )
endif()

if(IOS)
  target_sources(audiocommon PRIVATE
    CoreAudioSoundStream.cpp
    CoreAudioSoundStream.h
  )

  target_link_libraries(audiocommon PRIVATE ${AUDIOTOOLBOX_LIBRARY})
endif()

target_link_libraries(audiocommon
PUBLIC
  common

PRIVATE
  SoundTouch
  FreeSurround)

if(MSVC)
  # Add precompiled header
  target_link_libraries(audiocommon PRIVATE use_pch)
endif()<|MERGE_RESOLUTION|>--- conflicted
+++ resolved
@@ -14,7 +14,6 @@
   WaveFile.h
 )
 
-<<<<<<< HEAD
 if(ENABLE_CUBEB)
   message(STATUS "Cubeb found, enabling Cubeb sound backend")
   target_sources(audiocommon PRIVATE
@@ -26,15 +25,6 @@
   target_link_libraries(audiocommon PRIVATE cubeb)
 endif()
 
-find_package(OpenSLES)
-if(OPENSLES_FOUND)
-  message(STATUS "OpenSLES found, enabling OpenSLES sound backend")
-  target_sources(audiocommon PRIVATE
-    OpenSLESStream.cpp
-    OpenSLESStream.h
-  )
-  target_link_libraries(audiocommon PRIVATE OpenSLES::OpenSLES)
-=======
 if(ANDROID)
   find_package(OpenSLES)
   if(OPENSLES_FOUND)
@@ -46,7 +36,6 @@
     target_link_libraries(audiocommon PRIVATE OpenSLES::OpenSLES)
     target_compile_definitions(audiocommon PRIVATE HAVE_OPENSL_ES=1)
   endif()
->>>>>>> 3783bedc
 endif()
 
 if(ENABLE_ALSA)
