add_library(audiocommon
  AudioCommon.cpp
  AudioCommon.h
  AudioStretcher.cpp
  AudioStretcher.h
  Enums.h
  Mixer.cpp
  Mixer.h
  SurroundDecoder.cpp
  SurroundDecoder.h
  NullSoundStream.cpp
  NullSoundStream.h
  WaveFile.cpp
  WaveFile.h
)

if(ENABLE_CUBEB)
  message(STATUS "Cubeb found, enabling Cubeb sound backend")
  target_sources(audiocommon PRIVATE
    CubebStream.cpp
    CubebStream.h
    CubebUtils.cpp
    CubebUtils.h
  )
  target_link_libraries(audiocommon PRIVATE cubeb)
endif()

if(ANDROID)
  find_package(OpenSLES)
  if(OPENSLES_FOUND)
    message(STATUS "OpenSLES found, enabling OpenSLES sound backend")
    target_sources(audiocommon PRIVATE
      OpenSLESStream.cpp
      OpenSLESStream.h
    )
    target_link_libraries(audiocommon PRIVATE OpenSLES::OpenSLES)
    target_compile_definitions(audiocommon PRIVATE HAVE_OPENSL_ES=1)
  endif()
endif()

if(ENABLE_ALSA)
  find_package(ALSA)
  if(ALSA_FOUND)
    message(STATUS "ALSA found, enabling ALSA sound backend")
    target_sources(audiocommon PRIVATE
      AlsaSoundStream.cpp
      AlsaSoundStream.h
    )
    target_link_libraries(audiocommon PRIVATE ALSA::ALSA)
    target_compile_definitions(audiocommon PRIVATE HAVE_ALSA=1)
  else()
    message(STATUS "ALSA NOT found, disabling ALSA sound backend")
  endif()
else()
  message(STATUS "ALSA explicitly disabled, disabling ALSA sound backend")
endif()

if(ENABLE_PULSEAUDIO)
  # PulseAudio ships with a PulseAudioConfig.cmake with no imported target
  # So we use our own FindPulseAudio instead with "MODULE"
  find_package(PulseAudio MODULE QUIET)
  if(PulseAudio_FOUND)
    message(STATUS "PulseAudio found, enabling PulseAudio sound backend")
    target_sources(audiocommon PRIVATE
      PulseAudioStream.cpp
      PulseAudioStream.h
    )
    target_link_libraries(audiocommon PRIVATE PulseAudio::PulseAudio)
    target_compile_definitions(audiocommon PRIVATE HAVE_PULSEAUDIO=1)
  else()
    message(STATUS "PulseAudio NOT found, disabling PulseAudio sound backend")
  endif()
else()
  message(STATUS "PulseAudio explicitly disabled, disabling PulseAudio sound backend")
endif()

if(WIN32)
  target_sources(audiocommon PRIVATE
    # Dolphin loads openal32.dll at runtime
    OpenALStream.cpp
    OpenALStream.h

    WASAPIStream.cpp
    WASAPIStream.h
  )
endif()

if(IOS)
  target_sources(audiocommon PRIVATE
    CoreAudioSoundStream.cpp
    CoreAudioSoundStream.h
  )

  target_link_libraries(audiocommon PRIVATE ${AUDIOTOOLBOX_LIBRARY})
endif()

target_link_libraries(audiocommon
PUBLIC
  common

PRIVATE
<<<<<<< HEAD
=======
  cubeb::cubeb
>>>>>>> b92e3543
  SoundTouch
  FreeSurround)

if(MSVC)
  # Add precompiled header
  target_link_libraries(audiocommon PRIVATE use_pch)
endif()<|MERGE_RESOLUTION|>--- conflicted
+++ resolved
@@ -99,12 +99,12 @@
   common
 
 PRIVATE
-<<<<<<< HEAD
-=======
-  cubeb::cubeb
->>>>>>> b92e3543
   SoundTouch
   FreeSurround)
+
+if(ENABLE_CUBEB)
+  target_link_libraries(audiocommon PRIVATE cubeb::cubeb)
+endif()
 
 if(MSVC)
   # Add precompiled header
