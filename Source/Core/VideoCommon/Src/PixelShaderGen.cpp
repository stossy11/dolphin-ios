// Copyright (C) 2003 Dolphin Project.

// This program is free software: you can redistribute it and/or modify
// it under the terms of the GNU General Public License as published by
// the Free Software Foundation, version 2.0.

// This program is distributed in the hope that it will be useful,
// but WITHOUT ANY WARRANTY; without even the implied warranty of
// MERCHANTABILITY or FITNESS FOR A PARTICULAR PURPOSE.  See the
// GNU General Public License 2.0 for more details.

// A copy of the GPL 2.0 should have been included with the program.
// If not, see http://www.gnu.org/licenses/

// Official SVN repository and contact information can be found at
// http://code.google.com/p/dolphin-emu/

#include <stdio.h>
#include <cmath>
#include <assert.h>
#include <locale.h>

#include "LightingShaderGen.h"
#include "PixelShaderGen.h"
#include "XFMemory.h"  // for texture projection mode
#include "BPMemory.h"
#include "VideoConfig.h"
#include "NativeVertexFormat.h"


<<<<<<< HEAD
=======
static void StageHash(u32 stage, u32* out)
{
	out[0] |= bpmem.combiners[stage].colorC.hex & 0xFFFFFF; // 24
	u32 alphaC = bpmem.combiners[stage].alphaC.hex & 0xFFFFF0; // 24, strip out tswap and rswap for now
	out[0] |= (alphaC&0xF0) << 24; // 8
	out[1] |= alphaC >> 8; // 16

	// reserve 3 bits for bpmem.tevorders[stage/2].getTexMap
	out[1] |= bpmem.tevorders[stage/2].getTexCoord(stage&1) << 19; // 3
	out[1] |= bpmem.tevorders[stage/2].getEnable(stage&1) << 22; // 1
	// reserve 3 bits for bpmem.tevorders[stage/2].getColorChan

	bool bHasIndStage = bpmem.tevind[stage].IsActive() && bpmem.tevind[stage].bt < bpmem.genMode.numindstages;
	out[2] |= bHasIndStage << 2; // 1

	bool needstexcoord = false;

	if (bHasIndStage)
	{
		out[2] |= (bpmem.tevind[stage].hex & 0x17FFFF) << 3; // 21, TODO: needs an explanation
		needstexcoord = true;
	}


	TevStageCombiner::ColorCombiner& cc = bpmem.combiners[stage].colorC;
	TevStageCombiner::AlphaCombiner& ac = bpmem.combiners[stage].alphaC;

	if(cc.a == TEVCOLORARG_RASA || cc.a == TEVCOLORARG_RASC
		|| cc.b == TEVCOLORARG_RASA || cc.b == TEVCOLORARG_RASC
		|| cc.c == TEVCOLORARG_RASA || cc.c == TEVCOLORARG_RASC
		|| cc.d == TEVCOLORARG_RASA || cc.d == TEVCOLORARG_RASC
		|| ac.a == TEVALPHAARG_RASA || ac.b == TEVALPHAARG_RASA
		|| ac.c == TEVALPHAARG_RASA || ac.d == TEVALPHAARG_RASA)
	{
		out[0] |= bpmem.combiners[stage].alphaC.rswap;
		out[2] |= bpmem.tevksel[bpmem.combiners[stage].alphaC.rswap*2].swap1 << 24; // 2
		out[2] |= bpmem.tevksel[bpmem.combiners[stage].alphaC.rswap*2].swap2 << 26; // 2
		out[2] |= bpmem.tevksel[bpmem.combiners[stage].alphaC.rswap*2+1].swap1 << 28; // 2
		out[2] |= bpmem.tevksel[bpmem.combiners[stage].alphaC.rswap*2+1].swap2 << 30; // 2
		out[1] |= (bpmem.tevorders[stage/2].getColorChan(stage&1)&1) << 23;
		out[2] |= (bpmem.tevorders[stage/2].getColorChan(stage&1)&0x6) >> 1;
	}

	out[3] |= bpmem.tevorders[stage/2].getEnable(stage&1);
	if (bpmem.tevorders[stage/2].getEnable(stage&1))
	{
		if (bHasIndStage) needstexcoord = true;

		out[0] |= bpmem.combiners[stage].alphaC.tswap;
		out[3] |= bpmem.tevksel[bpmem.combiners[stage].alphaC.tswap*2].swap1 << 1; // 2
		out[3] |= bpmem.tevksel[bpmem.combiners[stage].alphaC.tswap*2].swap2 << 3; // 2
		out[3] |= bpmem.tevksel[bpmem.combiners[stage].alphaC.tswap*2+1].swap1 << 5; // 2
		out[3] |= bpmem.tevksel[bpmem.combiners[stage].alphaC.tswap*2+1].swap2 << 7; // 2
		out[1] |= bpmem.tevorders[stage/2].getTexMap(stage&1) << 16;
	}

	if (cc.a == TEVCOLORARG_KONST || cc.b == TEVCOLORARG_KONST || cc.c == TEVCOLORARG_KONST || cc.d == TEVCOLORARG_KONST
		|| ac.a == TEVALPHAARG_KONST || ac.b == TEVALPHAARG_KONST || ac.c == TEVALPHAARG_KONST || ac.d == TEVALPHAARG_KONST)
	{
		out[3] |= bpmem.tevksel[stage/2].getKC(stage&1) << 9; // 5
		out[3] |= bpmem.tevksel[stage/2].getKA(stage&1) << 14; // 5
	}

	if (needstexcoord)
	{
		out[1] |= bpmem.tevorders[stage/2].getTexCoord(stage&1) << 16;
	}
}

// Mash together all the inputs that contribute to the code of a generated pixel shader into
// a unique identifier, basically containing all the bits. Yup, it's a lot ....
// It would likely be a lot more efficient to build this incrementally as the attributes
// are set...
void GetPixelShaderId(PIXELSHADERUID *uid, DSTALPHA_MODE dstAlphaMode, u32 components)
{
	memset(uid->values, 0, sizeof(uid->values));
	uid->values[0] |= bpmem.genMode.numtevstages; // 4
	uid->values[0] |= bpmem.genMode.numtexgens << 4; // 4
	uid->values[0] |= dstAlphaMode << 8; // 2

	bool enablePL = g_ActiveConfig.bEnablePixelLighting && g_ActiveConfig.backend_info.bSupportsPixelLighting;
	uid->values[0] |= enablePL << 10; // 1

	if (!enablePL) uid->values[0] |= xfregs.numTexGen.numTexGens << 11; // 4

	AlphaTest::TEST_RESULT alphaPreTest = bpmem.alpha_test.TestResult();
	uid->values[0] |= alphaPreTest << 15; // 2

	// numtexgens should be <= 8
	for (unsigned int i = 0; i < bpmem.genMode.numtexgens; ++i)
		uid->values[0] |= xfregs.texMtxInfo[i].projection << (17+i); // 1

	uid->values[1] = bpmem.genMode.numindstages; // 3
	u32 indirectStagesUsed = 0;
	for (unsigned int i = 0; i < bpmem.genMode.numindstages; ++i)
		if (bpmem.tevind[i].IsActive() && bpmem.tevind[i].bt < bpmem.genMode.numindstages)
			indirectStagesUsed |= (1 << bpmem.tevind[i].bt);

	assert(indirectStagesUsed == (indirectStagesUsed & 0xF));

	uid->values[1] |= indirectStagesUsed << 3; // 4;

	for (unsigned int i = 0; i < bpmem.genMode.numindstages; ++i)
	{
		if (indirectStagesUsed & (1 << i))
		{
			uid->values[1] |= (bpmem.tevindref.getTexCoord(i) < bpmem.genMode.numtexgens) << (7 + 3*i); // 1
			if (bpmem.tevindref.getTexCoord(i) < bpmem.genMode.numtexgens)
				uid->values[1] |= bpmem.tevindref.getTexCoord(i) << (8 + 3*i); // 2
		}
	}

	u32* ptr = &uid->values[2];
	for (unsigned int i = 0; i < bpmem.genMode.numtevstages+1u; ++i)
	{
		StageHash(i, ptr);
		ptr += 4; // max: ptr = &uid->values[66]
	}

	ptr[0] |= bpmem.alpha_test.comp0; // 3
	ptr[0] |= bpmem.alpha_test.comp1 << 3; // 3
	ptr[0] |= bpmem.alpha_test.logic << 6; // 2

	ptr[0] |= bpmem.ztex2.op << 8; // 2
	ptr[0] |= bpmem.zcontrol.early_ztest << 10; // 1
	ptr[0] |= bpmem.zmode.testenable << 11; // 1
	ptr[0] |= bpmem.zmode.updateenable << 12; // 1

	if (dstAlphaMode != DSTALPHA_ALPHA_PASS)
	{
		ptr[0] |= bpmem.fog.c_proj_fsel.fsel << 13; // 3
		if (bpmem.fog.c_proj_fsel.fsel != 0)
		{
			ptr[0] |= bpmem.fog.c_proj_fsel.proj << 16; // 1
			ptr[0] |= bpmem.fogRange.Base.Enabled << 17; // 1
		}
	}

	++ptr;
	if (enablePL)
	{
		ptr += GetLightingShaderId(ptr);
		*ptr++ = components;
	}

	uid->num_values = int(ptr - uid->values);
}

void GetSafePixelShaderId(PIXELSHADERUIDSAFE *uid, DSTALPHA_MODE dstAlphaMode, u32 components)
{
	memset(uid->values, 0, sizeof(uid->values));
	u32* ptr = uid->values;
	*ptr++ = dstAlphaMode; // 0
	*ptr++ = bpmem.genMode.hex; // 1
	*ptr++ = bpmem.ztex2.hex; // 2
	*ptr++ = bpmem.zcontrol.hex; // 3
	*ptr++ = bpmem.zmode.hex; // 4
	*ptr++ = g_ActiveConfig.bEnablePixelLighting && g_ActiveConfig.backend_info.bSupportsPixelLighting; // 5
	*ptr++ = xfregs.numTexGen.hex; // 6

	if (g_ActiveConfig.bEnablePixelLighting && g_ActiveConfig.backend_info.bSupportsPixelLighting)
	{
		*ptr++ = xfregs.color[0].hex;
		*ptr++ = xfregs.alpha[0].hex;
		*ptr++ = xfregs.color[1].hex;
		*ptr++ = xfregs.alpha[1].hex;
		*ptr++ = components;
	}

	for (unsigned int i = 0; i < 8; ++i)
		*ptr++ = xfregs.texMtxInfo[i].hex; // 7-14

	for (unsigned int i = 0; i < 16; ++i)
		*ptr++ = bpmem.tevind[i].hex; // 15-30

	*ptr++ = bpmem.tevindref.hex; // 31

	for (u32 i = 0; i < bpmem.genMode.numtevstages+1u; ++i) // up to 16 times
	{
		*ptr++ = bpmem.combiners[i].colorC.hex; // 32+5*i
		*ptr++ = bpmem.combiners[i].alphaC.hex; // 33+5*i
		*ptr++ = bpmem.tevind[i].hex; // 34+5*i
		*ptr++ = bpmem.tevksel[i/2].hex; // 35+5*i
		*ptr++ = bpmem.tevorders[i/2].hex; // 36+5*i
	}

	ptr = &uid->values[112];

	*ptr++ = bpmem.alpha_test.hex; // 112

	*ptr++ = bpmem.fog.c_proj_fsel.hex; // 113
	*ptr++ = bpmem.fogRange.Base.hex; // 114

	_assert_((ptr - uid->values) == uid->GetNumValues());
}

void ValidatePixelShaderIDs(API_TYPE api, PIXELSHADERUIDSAFE old_id, const std::string& old_code, DSTALPHA_MODE dstAlphaMode, u32 components)
{
	if (!g_ActiveConfig.bEnableShaderDebugging)
		return;

	PIXELSHADERUIDSAFE new_id;
	GetSafePixelShaderId(&new_id, dstAlphaMode, components);

	if (!(old_id == new_id))
	{
		std::string new_code(GeneratePixelShaderCode(dstAlphaMode, api, components));
		if (old_code != new_code)
		{
			_assert_(old_id.GetNumValues() == new_id.GetNumValues());

			char msg[8192];
			char* ptr = msg;
			ptr += sprintf(ptr, "Pixel shader IDs matched but unique IDs did not!\nUnique IDs (old <-> new):\n");
			const int N = new_id.GetNumValues();
			for (int i = 0; i < N/2; ++i)
				ptr += sprintf(ptr, "%02d, %08X  %08X  |  %08X  %08X\n", 2*i, old_id.values[2*i], old_id.values[2*i+1],
																			new_id.values[2*i], new_id.values[2*i+1]);
			if (N % 2)
				ptr += sprintf(ptr, "%02d, %08X  |  %08X\n", N-1, old_id.values[N-1], new_id.values[N-1]);
	
			static int num_failures = 0;
			char szTemp[MAX_PATH];
			sprintf(szTemp, "%spsuid_mismatch_%04i.txt", File::GetUserPath(D_DUMP_IDX).c_str(), num_failures++);
			std::ofstream file;
			OpenFStream(file, szTemp, std::ios_base::out);
			file << msg;
			file << "\n\nOld shader code:\n" << old_code;
			file << "\n\nNew shader code:\n" << new_code;
			file.close();

			PanicAlert("Unique pixel shader ID mismatch!\n\nReport this to the devs, along with the contents of %s.", szTemp);
		}
	}
}

>>>>>>> b75a617d
//   old tev->pixelshader notes
//
//   color for this stage (alpha, color) is given by bpmem.tevorders[0].colorchan0
//   konstant for this stage (alpha, color) is given by bpmem.tevksel
//   inputs are given by bpmem.combiners[0].colorC.a/b/c/d     << could be current chan color
//   according to GXTevColorArg table above
//   output is given by .outreg
//   tevtemp is set according to swapmodetables and

<<<<<<< HEAD
template<class T, GenOutput type> static void WriteStage(char *&p, int n, API_TYPE ApiType);
template<class T, GenOutput type> static void SampleTexture(T& out, const char *destination, const char *texcoords, const char *texswap, int texmap, API_TYPE ApiType);
template<class T, GenOutput type> static void WriteAlphaTest(T& out, API_TYPE ApiType,DSTALPHA_MODE dstAlphaMode);
template<class T, GenOutput type> static void WriteFog(T& out);
=======
static void WriteStage(char *&p, int n, API_TYPE ApiType);
static void SampleTexture(char *&p, const char *destination, const char *texcoords, const char *texswap, int texmap, API_TYPE ApiType);
// static void WriteAlphaCompare(char *&p, int num, int comp);
static void WriteAlphaTest(char *&p, API_TYPE ApiType,DSTALPHA_MODE dstAlphaMode, bool per_pixel_depth);
static void WriteFog(char *&p);
>>>>>>> b75a617d

static const char *tevKSelTableC[] = // KCSEL
{
	"1.0f,1.0f,1.0f",    // 1   = 0x00
	"0.875f,0.875f,0.875f", // 7_8 = 0x01
	"0.75f,0.75f,0.75f",    // 3_4 = 0x02
	"0.625f,0.625f,0.625f", // 5_8 = 0x03
	"0.5f,0.5f,0.5f",       // 1_2 = 0x04
	"0.375f,0.375f,0.375f", // 3_8 = 0x05
	"0.25f,0.25f,0.25f",    // 1_4 = 0x06
	"0.125f,0.125f,0.125f", // 1_8 = 0x07
	"ERROR1", // 0x08
	"ERROR2", // 0x09
	"ERROR3", // 0x0a
	"ERROR4", // 0x0b
	I_KCOLORS"[0].rgb", // K0 = 0x0C
	I_KCOLORS"[1].rgb", // K1 = 0x0D
	I_KCOLORS"[2].rgb", // K2 = 0x0E
	I_KCOLORS"[3].rgb", // K3 = 0x0F
	I_KCOLORS"[0].rrr", // K0_R = 0x10
	I_KCOLORS"[1].rrr", // K1_R = 0x11
	I_KCOLORS"[2].rrr", // K2_R = 0x12
	I_KCOLORS"[3].rrr", // K3_R = 0x13
	I_KCOLORS"[0].ggg", // K0_G = 0x14
	I_KCOLORS"[1].ggg", // K1_G = 0x15
	I_KCOLORS"[2].ggg", // K2_G = 0x16
	I_KCOLORS"[3].ggg", // K3_G = 0x17
	I_KCOLORS"[0].bbb", // K0_B = 0x18
	I_KCOLORS"[1].bbb", // K1_B = 0x19
	I_KCOLORS"[2].bbb", // K2_B = 0x1A
	I_KCOLORS"[3].bbb", // K3_B = 0x1B
	I_KCOLORS"[0].aaa", // K0_A = 0x1C
	I_KCOLORS"[1].aaa", // K1_A = 0x1D
	I_KCOLORS"[2].aaa", // K2_A = 0x1E
	I_KCOLORS"[3].aaa", // K3_A = 0x1F
};

static const char *tevKSelTableA[] = // KASEL
{
	"1.0f",  // 1   = 0x00
	"0.875f",// 7_8 = 0x01
	"0.75f", // 3_4 = 0x02
	"0.625f",// 5_8 = 0x03
	"0.5f",  // 1_2 = 0x04
	"0.375f",// 3_8 = 0x05
	"0.25f", // 1_4 = 0x06
	"0.125f",// 1_8 = 0x07
	"ERROR5", // 0x08
	"ERROR6", // 0x09
	"ERROR7", // 0x0a
	"ERROR8", // 0x0b
	"ERROR9", // 0x0c
	"ERROR10", // 0x0d
	"ERROR11", // 0x0e
	"ERROR12", // 0x0f
	I_KCOLORS"[0].r", // K0_R = 0x10
	I_KCOLORS"[1].r", // K1_R = 0x11
	I_KCOLORS"[2].r", // K2_R = 0x12
	I_KCOLORS"[3].r", // K3_R = 0x13
	I_KCOLORS"[0].g", // K0_G = 0x14
	I_KCOLORS"[1].g", // K1_G = 0x15
	I_KCOLORS"[2].g", // K2_G = 0x16
	I_KCOLORS"[3].g", // K3_G = 0x17
	I_KCOLORS"[0].b", // K0_B = 0x18
	I_KCOLORS"[1].b", // K1_B = 0x19
	I_KCOLORS"[2].b", // K2_B = 0x1A
	I_KCOLORS"[3].b", // K3_B = 0x1B
	I_KCOLORS"[0].a", // K0_A = 0x1C
	I_KCOLORS"[1].a", // K1_A = 0x1D
	I_KCOLORS"[2].a", // K2_A = 0x1E
	I_KCOLORS"[3].a", // K3_A = 0x1F
};

static const char *tevScaleTable[] = // CS
{
	"1.0f",  // SCALE_1
	"2.0f",  // SCALE_2
	"4.0f",  // SCALE_4
	"0.5f",  // DIVIDE_2
};

static const char *tevBiasTable[] = // TB
{
	"",       // ZERO,
	"+0.5f",  // ADDHALF,
	"-0.5f",  // SUBHALF,
	"",
};

static const char *tevOpTable[] = { // TEV
	"+",      // TEVOP_ADD = 0,
	"-",      // TEVOP_SUB = 1,
};

static const char *tevCInputTable[] = // CC
{
	"(prev.rgb)",         // CPREV,
	"(prev.aaa)",         // APREV,
	"(c0.rgb)",           // C0,
	"(c0.aaa)",           // A0,
	"(c1.rgb)",           // C1,
	"(c1.aaa)",           // A1,
	"(c2.rgb)",           // C2,
	"(c2.aaa)",           // A2,
	"(textemp.rgb)",      // TEXC,
	"(textemp.aaa)",      // TEXA,
	"(rastemp.rgb)",      // RASC,
	"(rastemp.aaa)",      // RASA,
	"float3(1.0f, 1.0f, 1.0f)",              // ONE
	"float3(0.5f, 0.5f, 0.5f)",              // HALF
	"(konsttemp.rgb)", //"konsttemp.rgb",    // KONST
	"float3(0.0f, 0.0f, 0.0f)",              // ZERO
	///aded extra values to map clamped values
	"(cprev.rgb)",        // CPREV,
	"(cprev.aaa)",        // APREV,
	"(cc0.rgb)",          // C0,
	"(cc0.aaa)",          // A0,
	"(cc1.rgb)",          // C1,
	"(cc1.aaa)",          // A1,
	"(cc2.rgb)",          // C2,
	"(cc2.aaa)",          // A2,
	"(textemp.rgb)",      // TEXC,
	"(textemp.aaa)",      // TEXA,
	"(crastemp.rgb)",     // RASC,
	"(crastemp.aaa)",     // RASA,
	"float3(1.0f, 1.0f, 1.0f)",              // ONE
	"float3(0.5f, 0.5f, 0.5f)",              // HALF
	"(ckonsttemp.rgb)", //"konsttemp.rgb",   // KONST
	"float3(0.0f, 0.0f, 0.0f)",              // ZERO
	"PADERROR1", "PADERROR2", "PADERROR3", "PADERROR4"
};

static const char *tevAInputTable[] = // CA
{
	"prev",            // APREV,
	"c0",              // A0,
	"c1",              // A1,
	"c2",              // A2,
	"textemp",         // TEXA,
	"rastemp",         // RASA,
	"konsttemp",       // KONST,  (hw1 had quarter)
	"float4(0.0f, 0.0f, 0.0f, 0.0f)", // ZERO
	///aded extra values to map clamped values
	"cprev",            // APREV,
	"cc0",              // A0,
	"cc1",              // A1,
	"cc2",              // A2,
	"textemp",          // TEXA,
	"crastemp",         // RASA,
	"ckonsttemp",       // KONST,  (hw1 had quarter)
	"float4(0.0f, 0.0f, 0.0f, 0.0f)", // ZERO
	"PADERROR5", "PADERROR6", "PADERROR7", "PADERROR8",
	"PADERROR9", "PADERROR10", "PADERROR11", "PADERROR12",
};

static const char *tevRasTable[] =
{
	"colors_0",
	"colors_1",
	"ERROR13", //2
	"ERROR14", //3
	"ERROR15", //4
	"float4(alphabump,alphabump,alphabump,alphabump)", // use bump alpha
	"(float4(alphabump,alphabump,alphabump,alphabump)*(255.0f/248.0f))", //normalized
	"float4(0.0f, 0.0f, 0.0f, 0.0f)", // zero
};

//static const char *tevTexFunc[] = { "tex2D", "texRECT" };

static const char *tevCOutputTable[]  = { "prev.rgb", "c0.rgb", "c1.rgb", "c2.rgb" };
static const char *tevAOutputTable[]  = { "prev.a", "c0.a", "c1.a", "c2.a" };
static const char *tevIndAlphaSel[]   = {"", "x", "y", "z"};
//static const char *tevIndAlphaScale[] = {"", "*32", "*16", "*8"};
static const char *tevIndAlphaScale[] = {"*(248.0f/255.0f)", "*(224.0f/255.0f)", "*(240.0f/255.0f)", "*(248.0f/255.0f)"};
static const char *tevIndBiasField[]  = {"", "x", "y", "xy", "z", "xz", "yz", "xyz"}; // indexed by bias
static const char *tevIndBiasAdd[]    = {"-128.0f", "1.0f", "1.0f", "1.0f" }; // indexed by fmt
static const char *tevIndWrapStart[]  = {"0.0f", "256.0f", "128.0f", "64.0f", "32.0f", "16.0f", "0.001f" };
static const char *tevIndFmtScale[]   = {"255.0f", "31.0f", "15.0f", "7.0f" };

static char swapModeTable[4][5];

static char text[16384];

struct RegisterState
{
	bool ColorNeedOverflowControl;
	bool AlphaNeedOverflowControl;
	bool AuxStored;
};

static RegisterState RegisterStates[4];

static void BuildSwapModeTable()
{
	static const char *swapColors = "rgba";
	for (int i = 0; i < 4; i++)
	{
		swapModeTable[i][0] = swapColors[bpmem.tevksel[i*2].swap1];
		swapModeTable[i][1] = swapColors[bpmem.tevksel[i*2].swap2];
		swapModeTable[i][2] = swapColors[bpmem.tevksel[i*2+1].swap1];
		swapModeTable[i][3] = swapColors[bpmem.tevksel[i*2+1].swap2];
		swapModeTable[i][4] = '\0';
	}
}

<<<<<<< HEAD
template<class T, GenOutput type>
void GeneratePixelShader(T& out, DSTALPHA_MODE dstAlphaMode, API_TYPE ApiType, u32 components)
=======
const char* WriteRegister(API_TYPE ApiType, const char *prefix, const u32 num)
{
	if (ApiType == API_OPENGL)
		return ""; // Nothing to do here
	static char result[64];
	sprintf(result, " : register(%s%d)", prefix, num);
	return result;
}

const char *WriteLocation(API_TYPE ApiType)
{
	if (g_ActiveConfig.backend_info.bSupportsGLSLUBO)
		return "";
	static char result[64];
	sprintf(result, "uniform ");
	return result;
}

const char *GeneratePixelShaderCode(DSTALPHA_MODE dstAlphaMode, API_TYPE ApiType, u32 components)
>>>>>>> b75a617d
{
	// TODO: Can be optimized if using alpha pass
#define SetUidField(name, value) if (type == GO_ShaderUid) {out.GetUidData().name = value; };
#define OR_UidField(name, value) if (type == GO_ShaderUid) {out.GetUidData().name |= value; };
	if (type == GO_ShaderCode)
	{
		setlocale(LC_NUMERIC, "C"); // Reset locale for compilation
		out.SetBuffer(text);
	}
///	text[sizeof(text) - 1] = 0x7C;  // canary

	unsigned int numStages = bpmem.genMode.numtevstages + 1;
	unsigned int numTexgen = bpmem.genMode.numtexgens;

<<<<<<< HEAD
	out.Write("//Pixel Shader for TEV stages\n");
	out.Write("//%i TEV stages, %i texgens, XXX IND stages\n",
		numStages, numTexgen/*, bpmem.genMode.numindstages*/);

	SetUidField(components, components);
	SetUidField(dstAlphaMode, dstAlphaMode);

	SetUidField(genMode.numindstages, bpmem.genMode.numindstages);
	SetUidField(genMode.numtevstages, bpmem.genMode.numtevstages);
	SetUidField(genMode.numtexgens, bpmem.genMode.numtexgens);

	// Declare samplers
	out.Write((ApiType != API_D3D11) ? "uniform sampler2D " : "sampler ");
	for (int i = 0; i < 8; ++i)
		out.Write("%s samp%d : register(s%d)", (i==0)?"":",", i, i);

	out.Write(";\n");
	if(ApiType == API_D3D11)
	{
		out.Write("Texture2D ");
		for (int i = 0; i < 8; ++i)
			out.Write("%s Tex%d : register(t%d)", (i==0)?"":",", i, i);

		out.Write(";\n");
	}
	out.Write("\n");

	out.Write("uniform float4 " I_COLORS"[4] : register(c%d);\n", C_COLORS); // TODO: first element not used??
	out.Write("uniform float4 " I_KCOLORS"[4] : register(c%d);\n", C_KCOLORS);
	out.Write("uniform float4 " I_ALPHA"[1] : register(c%d);\n", C_ALPHA); // TODO: Why is this an array...-.-
	out.Write("uniform float4 " I_TEXDIMS"[8] : register(c%d);\n", C_TEXDIMS);
	out.Write("uniform float4 " I_ZBIAS"[2] : register(c%d);\n", C_ZBIAS);
	out.Write("uniform float4 " I_INDTEXSCALE"[2] : register(c%d);\n", C_INDTEXSCALE);
	out.Write("uniform float4 " I_INDTEXMTX"[6] : register(c%d);\n", C_INDTEXMTX);
	out.Write("uniform float4 " I_FOG"[3] : register(c%d);\n", C_FOG);

	if(g_ActiveConfig.bEnablePixelLighting && g_ActiveConfig.backend_info.bSupportsPixelLighting)
	{
		out.Write("typedef struct { float4 col; float4 cosatt; float4 distatt; float4 pos; float4 dir; } Light;\n");
		out.Write("typedef struct { Light lights[8]; } s_" I_PLIGHTS";\n");
		out.Write("uniform s_" I_PLIGHTS" " I_PLIGHTS" : register(c%d);\n", C_PLIGHTS);
		out.Write("typedef struct { float4 C0, C1, C2, C3; } s_" I_PMATERIALS";\n");
		out.Write("uniform s_" I_PMATERIALS" " I_PMATERIALS" : register(c%d);\n", C_PMATERIALS);
	}

	// TODO: Somehow should put ApiType in the hash..
	out.Write("void main(\n");
	if(ApiType != API_D3D11)
	{
		out.Write("  out float4 ocol0 : COLOR0,%s%s\n  in float4 rawpos : %s,\n",
			dstAlphaMode == DSTALPHA_DUAL_SOURCE_BLEND ? "\n  out float4 ocol1 : COLOR1," : "",
			"\n  out float depth : DEPTH,",
			ApiType & API_OPENGL ? "WPOS" : ApiType & API_D3D9_SM20 ? "POSITION" : "VPOS");
	}
	else
	{
		out.Write("  out float4 ocol0 : SV_Target0,%s%s\n  in float4 rawpos : SV_Position,\n",
			dstAlphaMode == DSTALPHA_DUAL_SOURCE_BLEND ? "\n  out float4 ocol1 : SV_Target1," : "",
			"\n  out float depth : SV_Depth,");
	}

	out.Write("  in float4 colors_0 : COLOR0,\n");
	out.Write("  in float4 colors_1 : COLOR1");

	// TODO: ... this looks like an incredibly ugly hack - is it still needed?
	// compute window position if needed because binding semantic WPOS is not widely supported
	if (numTexgen < 7)
	{
		for (unsigned int i = 0; i < numTexgen; ++i)
			out.Write(",\n  in float3 uv%d : TEXCOORD%d", i, i);
		out.Write(",\n  in float4 clipPos : TEXCOORD%d", numTexgen);
		if(g_ActiveConfig.bEnablePixelLighting && g_ActiveConfig.backend_info.bSupportsPixelLighting)
			out.Write(",\n  in float4 Normal : TEXCOORD%d", numTexgen + 1);
	}
	else
	{
		// wpos is in w of first 4 texcoords
		if(g_ActiveConfig.bEnablePixelLighting && g_ActiveConfig.backend_info.bSupportsPixelLighting)
		{
			for (int i = 0; i < 8; ++i)
				out.Write(",\n  in float4 uv%d : TEXCOORD%d", i, i);
		}
		else
		{
			// TODO: Not necessary...
			SetUidField(xfregs_numTexGen_numTexGens, xfregs.numTexGen.numTexGens);
			for (unsigned int i = 0; i < xfregs.numTexGen.numTexGens; ++i)
				out.Write(",\n  in float%d uv%d : TEXCOORD%d", i < 4 ? 4 : 3 , i, i);
		}
	}
	out.Write("        ) {\n");
=======
	bool per_pixel_depth = bpmem.ztex2.op != ZTEXTURE_DISABLE && !bpmem.zcontrol.early_ztest && bpmem.zmode.testenable;

	char *p = text;
	WRITE(p, "//Pixel Shader for TEV stages\n");
	WRITE(p, "//%i TEV stages, %i texgens, XXX IND stages\n",
		numStages, numTexgen/*, bpmem.genMode.numindstages*/);

	int nIndirectStagesUsed = 0;
	if (bpmem.genMode.numindstages > 0)
	{
		for (int i = 0; i < numStages; ++i)
		{
			if (bpmem.tevind[i].IsActive() && bpmem.tevind[i].bt < bpmem.genMode.numindstages)
				nIndirectStagesUsed |= 1 << bpmem.tevind[i].bt;
		}
	}

	if (ApiType == API_OPENGL)
	{

		// A function here
		// Fmod implementation gleaned from Nvidia
		// At http://http.developer.nvidia.com/Cg/fmod.html
		WRITE(p, "float fmod( float x, float y )\n");
		WRITE(p, "{\n");
		WRITE(p, "\tfloat z = fract( abs( x / y) ) * abs( y );\n");
		WRITE(p, "\treturn (x < 0) ? -z : z;\n");
		WRITE(p, "}\n");

		for (int i = 0; i < 8; ++i)
			WRITE(p, "uniform sampler2D samp%d;\n", i);
	}
	else
	{
		// Declare samplers
		if (ApiType != API_D3D11)
		{
			WRITE(p, "uniform sampler2D ");
		}
		else
		{
			WRITE(p, "sampler ");
		}

		bool bfirst = true;
		for (int i = 0; i < 8; ++i)
		{
			WRITE(p, "%s samp%d %s", bfirst?"":",", i, WriteRegister(ApiType, "s", i));
			bfirst = false;
		}
		WRITE(p, ";\n");
		if (ApiType == API_D3D11)
		{
			WRITE(p, "Texture2D ");
			bfirst = true;
			for (int i = 0; i < 8; ++i)
			{
				WRITE(p, "%s Tex%d : register(t%d)", bfirst?"":",", i, i);
				bfirst = false;
			}
			WRITE(p, ";\n");
		}
	}

	WRITE(p, "\n");
	if (g_ActiveConfig.backend_info.bSupportsGLSLUBO)
		WRITE(p, "layout(std140) uniform PSBlock {\n");
	
	WRITE(p, "\t%sfloat4 " I_COLORS"[4] %s;\n", WriteLocation(ApiType), WriteRegister(ApiType, "c", C_COLORS));
	WRITE(p, "\t%sfloat4 " I_KCOLORS"[4] %s;\n", WriteLocation(ApiType), WriteRegister(ApiType, "c", C_KCOLORS));
	WRITE(p, "\t%sfloat4 " I_ALPHA"[1] %s;\n", WriteLocation(ApiType), WriteRegister(ApiType, "c", C_ALPHA));
	WRITE(p, "\t%sfloat4 " I_TEXDIMS"[8] %s;\n", WriteLocation(ApiType), WriteRegister(ApiType, "c", C_TEXDIMS));
	WRITE(p, "\t%sfloat4 " I_ZBIAS"[2] %s;\n", WriteLocation(ApiType), WriteRegister(ApiType, "c", C_ZBIAS));
	WRITE(p, "\t%sfloat4 " I_INDTEXSCALE"[2] %s;\n", WriteLocation(ApiType),  WriteRegister(ApiType, "c", C_INDTEXSCALE));
	WRITE(p, "\t%sfloat4 " I_INDTEXMTX"[6] %s;\n", WriteLocation(ApiType), WriteRegister(ApiType, "c", C_INDTEXMTX));
	WRITE(p, "\t%sfloat4 " I_FOG"[3] %s;\n", WriteLocation(ApiType), WriteRegister(ApiType, "c", C_FOG));
	
	// For pixel lighting
    WRITE(p, "struct Light { float4 col; float4 cosatt; float4 distatt; float4 pos; float4 dir; };\n");
	WRITE(p, "\t%sLight " I_PLIGHTS"[8] %s;\n", WriteLocation(ApiType), WriteRegister(ApiType, "c", C_PLIGHTS));
	WRITE(p, "\t%sfloat4 " I_PMATERIALS"[4] %s;\n", WriteLocation(ApiType), WriteRegister(ApiType, "c", C_PMATERIALS));
		
	if (g_ActiveConfig.backend_info.bSupportsGLSLUBO)
		WRITE(p, "};\n");

	if (ApiType == API_OPENGL)
	{
		WRITE(p, "out float4 ocol0;\n");
		if (dstAlphaMode == DSTALPHA_DUAL_SOURCE_BLEND)
			WRITE(p, "out float4 ocol1;\n");
		
		if (per_pixel_depth)
			WRITE(p, "#define depth gl_FragDepth\n");
		WRITE(p, "float4 rawpos = gl_FragCoord;\n");

		WRITE(p, "VARYIN float4 colors_02;\n");
		WRITE(p, "VARYIN float4 colors_12;\n");
		WRITE(p, "float4 colors_0 = colors_02;\n");
		WRITE(p, "float4 colors_1 = colors_12;\n");

		// compute window position if needed because binding semantic WPOS is not widely supported
				// Let's set up attributes
		if (xfregs.numTexGen.numTexGens < 7)
		{
			for (int i = 0; i < 8; ++i)
			{
				WRITE(p, "VARYIN float3 uv%d_2;\n", i);
				WRITE(p, "float3 uv%d = uv%d_2;\n", i, i);
			}
			WRITE(p, "VARYIN float4 clipPos_2;\n");
			WRITE(p, "float4 clipPos = clipPos_2;\n");
			if (g_ActiveConfig.bEnablePixelLighting && g_ActiveConfig.backend_info.bSupportsPixelLighting)
			{
				WRITE(p, "VARYIN float4 Normal_2;\n");
				WRITE(p, "float4 Normal = Normal_2;\n");
			}
		}
		else
		{
			// wpos is in w of first 4 texcoords
			if (g_ActiveConfig.bEnablePixelLighting && g_ActiveConfig.backend_info.bSupportsPixelLighting)
			{
				for (int i = 0; i < 8; ++i)
				{
					WRITE(p, "VARYIN float4 uv%d_2;\n", i);
					WRITE(p, "float4 uv%d = uv%d_2;\n", i, i);
				}
			}
			else
			{
				for (unsigned int i = 0; i < xfregs.numTexGen.numTexGens; ++i)
				{
					WRITE(p, "VARYIN float%d uv%d_2;\n", i < 4 ? 4 : 3 , i);
					WRITE(p, "float%d uv%d = uv%d_2;\n", i < 4 ? 4 : 3 , i, i);
				}
			}
			WRITE(p, "float4 clipPos;\n");
		}
		WRITE(p, "void main()\n{\n");
	}
	else
	{
		WRITE(p, "void main(\n");
		if (ApiType != API_D3D11)
		{
			WRITE(p, "  out float4 ocol0 : COLOR0,%s%s\n  in float4 rawpos : %s,\n",
				dstAlphaMode == DSTALPHA_DUAL_SOURCE_BLEND ? "\n  out float4 ocol1 : COLOR1," : "",
				per_pixel_depth ? "\n  out float depth : DEPTH," : "",
				ApiType & API_D3D9_SM20 ? "POSITION" : "VPOS");
		}
		else
		{
			WRITE(p, "  out float4 ocol0 : SV_Target0,%s%s\n  in float4 rawpos : SV_Position,\n",
				dstAlphaMode == DSTALPHA_DUAL_SOURCE_BLEND ? "\n  out float4 ocol1 : SV_Target1," : "",
				per_pixel_depth ? "\n  out float depth : SV_Depth," : "");
		}

		WRITE(p, "  in float4 colors_0 : COLOR0,\n");
		WRITE(p, "  in float4 colors_1 : COLOR1");

		// compute window position if needed because binding semantic WPOS is not widely supported
		if (numTexgen < 7)
		{
			for (int i = 0; i < numTexgen; ++i)
				WRITE(p, ",\n  in float3 uv%d : TEXCOORD%d", i, i);
			WRITE(p, ",\n  in float4 clipPos : TEXCOORD%d", numTexgen);
			if(g_ActiveConfig.bEnablePixelLighting && g_ActiveConfig.backend_info.bSupportsPixelLighting)
				WRITE(p, ",\n  in float4 Normal : TEXCOORD%d", numTexgen + 1);
			WRITE(p, "        ) {\n");
		}
		else
		{
			// wpos is in w of first 4 texcoords
			if(g_ActiveConfig.bEnablePixelLighting && g_ActiveConfig.backend_info.bSupportsPixelLighting)
			{
				for (int i = 0; i < 8; ++i)
					WRITE(p, ",\n  in float4 uv%d : TEXCOORD%d", i, i);
			}
			else
			{
				for (unsigned int i = 0; i < xfregs.numTexGen.numTexGens; ++i)
					WRITE(p, ",\n  in float%d uv%d : TEXCOORD%d", i < 4 ? 4 : 3 , i, i);
			}
			WRITE(p, "        ) {\n");
			WRITE(p, "\tfloat4 clipPos = float4(0.0f, 0.0f, 0.0f, 0.0f);");
		}
	}
>>>>>>> b75a617d

	out.Write("  float4 c0 = " I_COLORS"[1], c1 = " I_COLORS"[2], c2 = " I_COLORS"[3], prev = float4(0.0f, 0.0f, 0.0f, 0.0f), textemp = float4(0.0f, 0.0f, 0.0f, 0.0f), rastemp = float4(0.0f, 0.0f, 0.0f, 0.0f), konsttemp = float4(0.0f, 0.0f, 0.0f, 0.0f);\n"
			"  float3 comp16 = float3(1.0f, 255.0f, 0.0f), comp24 = float3(1.0f, 255.0f, 255.0f*255.0f);\n"
			"  float alphabump=0.0f;\n"
			"  float3 tevcoord=float3(0.0f, 0.0f, 0.0f);\n"
			"  float2 wrappedcoord=float2(0.0f,0.0f), tempcoord=float2(0.0f,0.0f);\n"
			"  float4 cc0=float4(0.0f,0.0f,0.0f,0.0f), cc1=float4(0.0f,0.0f,0.0f,0.0f);\n"
			"  float4 cc2=float4(0.0f,0.0f,0.0f,0.0f), cprev=float4(0.0f,0.0f,0.0f,0.0f);\n"
			"  float4 crastemp=float4(0.0f,0.0f,0.0f,0.0f),ckonsttemp=float4(0.0f,0.0f,0.0f,0.0f);\n\n");

	if (g_ActiveConfig.bEnablePixelLighting && g_ActiveConfig.backend_info.bSupportsPixelLighting)
	{
		SetUidField(xfregs_numTexGen_numTexGens, xfregs.numTexGen.numTexGens);
		if (xfregs.numTexGen.numTexGens < 7)
		{
<<<<<<< HEAD
			out.Write("float3 _norm0 = normalize(Normal.xyz);\n\n");
			out.Write("float3 pos = float3(clipPos.x,clipPos.y,Normal.w);\n");
		}
		else
		{
			out.Write("  float3 _norm0 = normalize(float3(uv4.w,uv5.w,uv6.w));\n\n");
			out.Write("float3 pos = float3(uv0.w,uv1.w,uv7.w);\n");
		}


		out.Write("float4 mat, lacc;\n"
		"float3 ldir, h;\n"
		"float dist, dist2, attn;\n");
/// TODO
		out.SetConstantsUsed(C_PLIGHTS, C_PLIGHTS+39); // TODO: Can be optimized further
		out.SetConstantsUsed(C_PMATERIALS, C_PMATERIALS+3);
///		p = GenerateLightingShader(p, components, I_PMATERIALS, I_PLIGHTS, "colors_", "colors_");
	}

	if (numTexgen < 7)
		out.Write("clipPos = float4(rawpos.x, rawpos.y, clipPos.z, clipPos.w);\n");
	else
		out.Write("float4 clipPos = float4(rawpos.x, rawpos.y, uv2.w, uv3.w);\n");
=======
			WRITE(p,"\tfloat3 _norm0 = normalize(Normal.xyz);\n\n");
			WRITE(p,"\tfloat3 pos = float3(clipPos.x,clipPos.y,Normal.w);\n");
		}
		else
		{
			WRITE(p,"\tfloat3 _norm0 = normalize(float3(uv4.w,uv5.w,uv6.w));\n\n");
			WRITE(p,"\tfloat3 pos = float3(uv0.w,uv1.w,uv7.w);\n");
		}


		WRITE(p, "\tfloat4 mat, lacc;\n"
		"\tfloat3 ldir, h;\n"
		"\tfloat dist, dist2, attn;\n");

		p = GenerateLightingShader(p, components, I_PMATERIALS, I_PLIGHTS, "colors_", "colors_");
	}

	if (numTexgen < 7)
		WRITE(p, "\tclipPos = float4(rawpos.x, rawpos.y, clipPos.z, clipPos.w);\n");
	else
		WRITE(p, "\tclipPos = float4(rawpos.x, rawpos.y, uv2.w, uv3.w);\n");
>>>>>>> b75a617d

	// HACK to handle cases where the tex gen is not enabled
	if (numTexgen == 0)
	{
<<<<<<< HEAD
		out.Write("float3 uv0 = float3(0.0f, 0.0f, 0.0f);\n");
=======
		WRITE(p, "\tfloat3 uv0 = float3(0.0f, 0.0f, 0.0f);\n");
>>>>>>> b75a617d
	}
	else
	{
		out.SetConstantsUsed(C_TEXDIMS, C_TEXDIMS+numTexgen-1);
		for (unsigned int i = 0; i < numTexgen; ++i)
		{
			// optional perspective divides
			SetUidField(texMtxInfo[i].projection, xfregs.texMtxInfo[i].projection);
			if (xfregs.texMtxInfo[i].projection == XF_TEXPROJ_STQ)
			{
<<<<<<< HEAD
				out.Write("if (uv%d.z)", i);
				out.Write("	uv%d.xy = uv%d.xy / uv%d.z;\n", i, i, i);
=======
				WRITE(p, "\tif (uv%d.z != 0.0f)", i);
				WRITE(p, "\t\tuv%d.xy = uv%d.xy / uv%d.z;\n", i, i, i);
>>>>>>> b75a617d
			}

			out.Write("uv%d.xy = uv%d.xy * " I_TEXDIMS"[%d].zw;\n", i, i, i);
		}
	}

	// indirect texture map lookup
<<<<<<< HEAD
	int nIndirectStagesUsed = 0;
	if (bpmem.genMode.numindstages > 0)
	{
		for (unsigned int i = 0; i < numStages; ++i)
		{
			if (bpmem.tevind[i].IsActive() && bpmem.tevind[i].bt < bpmem.genMode.numindstages)
				nIndirectStagesUsed |= 1 << bpmem.tevind[i].bt;
		}
	}

	SetUidField(nIndirectStagesUsed, nIndirectStagesUsed);
	for(u32 i = 0; i < bpmem.genMode.numindstages; ++i)
=======
	for (u32 i = 0; i < bpmem.genMode.numindstages; ++i)
>>>>>>> b75a617d
	{
		if (nIndirectStagesUsed & (1 << i))
		{
			unsigned int texcoord = bpmem.tevindref.getTexCoord(i);
			unsigned int texmap = bpmem.tevindref.getTexMap(i);

			/// TODO: Cleanup...
			if (i == 0)
			{
				SetUidField(tevindref.bc0, texcoord);
				SetUidField(tevindref.bi0, texmap);
			}
			else if (i == 1)
			{
				SetUidField(tevindref.bc1, texcoord);
				SetUidField(tevindref.bi1, texmap);
			}
			else if (i == 2)
			{
				SetUidField(tevindref.bc3, texcoord);
				SetUidField(tevindref.bi2, texmap);
			}
			else
			{
				SetUidField(tevindref.bc4, texcoord);
				SetUidField(tevindref.bi4, texmap);
			}
			if (texcoord < numTexgen)
<<<<<<< HEAD
			{
				out.SetConstantsUsed(C_INDTEXSCALE+i/2,C_INDTEXSCALE+i/2);
				out.Write("tempcoord = uv%d.xy * " I_INDTEXSCALE"[%d].%s;\n", texcoord, i/2, (i&1)?"zw":"xy");
			}
			else
				out.Write("tempcoord = float2(0.0f, 0.0f);\n");
=======
				WRITE(p, "\ttempcoord = uv%d.xy * " I_INDTEXSCALE"[%d].%s;\n", texcoord, i/2, (i&1)?"zw":"xy");
			else
				WRITE(p, "\ttempcoord = float2(0.0f, 0.0f);\n");
>>>>>>> b75a617d

			char buffer[32];
			sprintf(buffer, "float3 indtex%d", i);
			SampleTexture<T, type>(out, buffer, "tempcoord", "abg", texmap, ApiType);
		}
	}

	RegisterStates[0].AlphaNeedOverflowControl = false;
	RegisterStates[0].ColorNeedOverflowControl = false;
	RegisterStates[0].AuxStored = false;
	for(int i = 1; i < 4; i++)
	{
		RegisterStates[i].AlphaNeedOverflowControl = true;
		RegisterStates[i].ColorNeedOverflowControl = true;
		RegisterStates[i].AuxStored = false;
	}

	// Uid fields for BuildSwapModeTable are set in WriteStage
	BuildSwapModeTable();
	for (unsigned int i = 0; i < numStages; i++)
		WriteStage<T, type>(out, i, ApiType); // build the equation for this stage

	if (numStages)
	{
		// The results of the last texenv stage are put onto the screen,
		// regardless of the used destination register
		SetUidField(combiners[numStages-1].colorC.dest, bpmem.combiners[numStages-1].colorC.dest); // TODO: These probably don't need to be set anymore here...
		SetUidField(combiners[numStages-1].alphaC.dest, bpmem.combiners[numStages-1].alphaC.dest);
		if(bpmem.combiners[numStages - 1].colorC.dest != 0)
		{
///			SetUidField(combiners[numStages-1].colorC.dest, bpmem.combiners[numStages-1].colorC.dest);
			bool retrieveFromAuxRegister = !RegisterStates[bpmem.combiners[numStages - 1].colorC.dest].ColorNeedOverflowControl && RegisterStates[bpmem.combiners[numStages - 1].colorC.dest].AuxStored;
<<<<<<< HEAD
			out.Write("prev.rgb = %s%s;\n", retrieveFromAuxRegister ? "c" : "" , tevCOutputTable[bpmem.combiners[numStages - 1].colorC.dest]);
=======
			WRITE(p, "\tprev.rgb = %s%s;\n", retrieveFromAuxRegister ? "c" : "" , tevCOutputTable[bpmem.combiners[numStages - 1].colorC.dest]);
>>>>>>> b75a617d
			RegisterStates[0].ColorNeedOverflowControl = RegisterStates[bpmem.combiners[numStages - 1].colorC.dest].ColorNeedOverflowControl;
		}
		if(bpmem.combiners[numStages - 1].alphaC.dest != 0)
		{
			bool retrieveFromAuxRegister = !RegisterStates[bpmem.combiners[numStages - 1].alphaC.dest].AlphaNeedOverflowControl && RegisterStates[bpmem.combiners[numStages - 1].alphaC.dest].AuxStored;
<<<<<<< HEAD
			out.Write("prev.a = %s%s;\n", retrieveFromAuxRegister ? "c" : "" , tevAOutputTable[bpmem.combiners[numStages - 1].alphaC.dest]);
=======
			WRITE(p, "\tprev.a = %s%s;\n", retrieveFromAuxRegister ? "c" : "" , tevAOutputTable[bpmem.combiners[numStages - 1].alphaC.dest]);
>>>>>>> b75a617d
			RegisterStates[0].AlphaNeedOverflowControl = RegisterStates[bpmem.combiners[numStages - 1].alphaC.dest].AlphaNeedOverflowControl;
		}
	}
	// emulation of unsigned 8 overflow when casting if needed
	if(RegisterStates[0].AlphaNeedOverflowControl || RegisterStates[0].ColorNeedOverflowControl)
<<<<<<< HEAD
		out.Write("prev = frac(prev * (255.0f/256.0f)) * (256.0f/255.0f);\n");
=======
		WRITE(p, "\tprev = frac(prev * (255.0f/256.0f)) * (256.0f/255.0f);\n");
>>>>>>> b75a617d

	AlphaTest::TEST_RESULT Pretest = bpmem.alpha_test.TestResult();
	SetUidField(Pretest, Pretest);
	if (Pretest == AlphaTest::UNDETERMINED)
<<<<<<< HEAD
		WriteAlphaTest<T, type>(out, ApiType, dstAlphaMode);
=======
		WriteAlphaTest(p, ApiType, dstAlphaMode, per_pixel_depth);
>>>>>>> b75a617d

	
	// the screen space depth value = far z + (clip z / clip w) * z range
<<<<<<< HEAD
	out.SetConstantsUsed(C_ZBIAS+1, C_ZBIAS+1);
	out.Write("float zCoord = " I_ZBIAS"[1].x + (clipPos.z / clipPos.w) * " I_ZBIAS"[1].y;\n");

	// Note: depth textures are disabled if early depth test is enabled
	SetUidField(Pretest, Pretest);
	SetUidField(ztex.op, bpmem.ztex2.op);
	SetUidField(early_z, bpmem.zcontrol.early_ztest);
	SetUidField(ztestenable, bpmem.zmode.testenable);
	if (bpmem.ztex2.op != ZTEXTURE_DISABLE && !bpmem.zcontrol.early_ztest && bpmem.zmode.testenable)
=======
	if(ApiType == API_OPENGL || ApiType == API_D3D11)
		WRITE(p, "float zCoord = rawpos.z;\n");
	else
		// dx9 doesn't support 4 component position, so we have to calculate it again
		WRITE(p, "float zCoord = " I_ZBIAS"[1].x + (clipPos.z / clipPos.w) * " I_ZBIAS"[1].y;\n");

	// depth texture can safely be ignored if the result won't be written to the depth buffer (early_ztest) and isn't used for fog either
	bool skip_ztexture = !per_pixel_depth && !bpmem.fog.c_proj_fsel.fsel;
	if (bpmem.ztex2.op != ZTEXTURE_DISABLE && !skip_ztexture)
>>>>>>> b75a617d
	{
		// TODO: Implement type??
		// use the texture input of the last texture stage (textemp), hopefully this has been read and is in correct format...
		out.SetConstantsUsed(C_ZBIAS, C_ZBIAS+1);
		out.Write("zCoord = dot(" I_ZBIAS"[0].xyzw, textemp.xyzw) + " I_ZBIAS"[1].w %s;\n",
									(bpmem.ztex2.op == ZTEXTURE_ADD) ? "+ zCoord" : "");

		// scale to make result from frac correct
<<<<<<< HEAD
		out.Write("zCoord = zCoord * (16777215.0f/16777216.0f);\n");
		out.Write("zCoord = frac(zCoord);\n");
		out.Write("zCoord = zCoord * (16777216.0f/16777215.0f);\n");
	}
	out.Write("depth = zCoord;\n");

	if (dstAlphaMode == DSTALPHA_ALPHA_PASS)
	{
		out.SetConstantsUsed(C_ALPHA, C_ALPHA);
		out.Write("  ocol0 = float4(prev.rgb, " I_ALPHA"[0].a);\n");
	}
	else
	{
		WriteFog<T, type>(out);
		out.Write("  ocol0 = prev;\n");
=======
		WRITE(p, "zCoord = zCoord * (16777215.0f/16777216.0f);\n");
		WRITE(p, "zCoord = frac(zCoord);\n");
		WRITE(p, "zCoord = zCoord * (16777216.0f/16777215.0f);\n");

		// Note: depth texture out put is only written to depth buffer if late depth test is used
		if (per_pixel_depth)
			WRITE(p, "depth = zCoord;\n");
	}

	if (dstAlphaMode == DSTALPHA_ALPHA_PASS)
		WRITE(p, "\tocol0 = float4(prev.rgb, " I_ALPHA"[0].a);\n");
	else
	{
		WriteFog(p);
		WRITE(p, "\tocol0 = prev;\n");
>>>>>>> b75a617d
	}

	// On D3D11, use dual-source color blending to perform dst alpha in a
	// single pass
	if (dstAlphaMode == DSTALPHA_DUAL_SOURCE_BLEND)
	{
		out.SetConstantsUsed(C_ALPHA, C_ALPHA);
		// Colors will be blended against the alpha from ocol1...
<<<<<<< HEAD
		out.Write("  ocol1 = ocol0;\n");
		// ...and the alpha from ocol0 will be written to the framebuffer.
		out.Write("  ocol0.a = " I_ALPHA"[0].a;\n");
=======
		WRITE(p, "\tocol1 = prev;\n");
		// ...and the alpha from ocol0 will be written to the framebuffer.
		WRITE(p, "\tocol0.a = " I_ALPHA"[0].a;\n");	
>>>>>>> b75a617d
	}
	
	out.Write("}\n");
///	if (text[sizeof(text) - 1] != 0x7C)
///		PanicAlert("PixelShader generator - buffer too small, canary has been eaten!");

	setlocale(LC_NUMERIC, ""); // restore locale
}



//table with the color compare operations
static const char *TEVCMPColorOPTable[16] =
{
	"float3(0.0f, 0.0f, 0.0f)",//0
	"float3(0.0f, 0.0f, 0.0f)",//1
	"float3(0.0f, 0.0f, 0.0f)",//2
	"float3(0.0f, 0.0f, 0.0f)",//3
	"float3(0.0f, 0.0f, 0.0f)",//4
	"float3(0.0f, 0.0f, 0.0f)",//5
	"float3(0.0f, 0.0f, 0.0f)",//6
	"float3(0.0f, 0.0f, 0.0f)",//7
	"   %s + ((%s.r >= %s.r + (0.25f/255.0f)) ? %s : float3(0.0f, 0.0f, 0.0f))",//#define TEVCMP_R8_GT 8
	"   %s + ((abs(%s.r - %s.r) < (0.5f/255.0f)) ? %s : float3(0.0f, 0.0f, 0.0f))",//#define TEVCMP_R8_EQ 9
	"   %s + (( dot(%s.rgb, comp16) >= (dot(%s.rgb, comp16) + (0.25f/255.0f))) ? %s : float3(0.0f, 0.0f, 0.0f))",//#define TEVCMP_GR16_GT 10
	"   %s + (abs(dot(%s.rgb, comp16) - dot(%s.rgb, comp16)) < (0.5f/255.0f) ? %s : float3(0.0f, 0.0f, 0.0f))",//#define TEVCMP_GR16_EQ 11
	"   %s + (( dot(%s.rgb, comp24) >= (dot(%s.rgb, comp24) + (0.25f/255.0f))) ? %s : float3(0.0f, 0.0f, 0.0f))",//#define TEVCMP_BGR24_GT 12
	"   %s + (abs(dot(%s.rgb, comp24) - dot(%s.rgb, comp24)) < (0.5f/255.0f) ? %s : float3(0.0f, 0.0f, 0.0f))",//#define TEVCMP_BGR24_EQ 13
	"   %s + (max(sign(%s.rgb - %s.rgb - (0.25f/255.0f)), float3(0.0f, 0.0f, 0.0f)) * %s)",//#define TEVCMP_RGB8_GT  14
	"   %s + ((float3(1.0f, 1.0f, 1.0f) - max(sign(abs(%s.rgb - %s.rgb) - (0.5f/255.0f)), float3(0.0f, 0.0f, 0.0f))) * %s)"//#define TEVCMP_RGB8_EQ  15
};

//table with the alpha compare operations
static const char *TEVCMPAlphaOPTable[16] =
{
	"0.0f",//0
	"0.0f",//1
	"0.0f",//2
	"0.0f",//3
	"0.0f",//4
	"0.0f",//5
	"0.0f",//6
	"0.0f",//7
	"   %s.a + ((%s.r >= (%s.r + (0.25f/255.0f))) ? %s.a : 0.0f)",//#define TEVCMP_R8_GT 8
	"   %s.a + (abs(%s.r - %s.r) < (0.5f/255.0f) ? %s.a : 0.0f)",//#define TEVCMP_R8_EQ 9
	"   %s.a + ((dot(%s.rgb, comp16) >= (dot(%s.rgb, comp16) + (0.25f/255.0f))) ? %s.a : 0.0f)",//#define TEVCMP_GR16_GT 10
	"   %s.a + (abs(dot(%s.rgb, comp16) - dot(%s.rgb, comp16)) < (0.5f/255.0f) ? %s.a : 0.0f)",//#define TEVCMP_GR16_EQ 11
	"   %s.a + ((dot(%s.rgb, comp24) >= (dot(%s.rgb, comp24) + (0.25f/255.0f))) ? %s.a : 0.0f)",//#define TEVCMP_BGR24_GT 12
	"   %s.a + (abs(dot(%s.rgb, comp24) - dot(%s.rgb, comp24)) < (0.5f/255.0f) ? %s.a : 0.0f)",//#define TEVCMP_BGR24_EQ 13
	"   %s.a + ((%s.a >= (%s.a + (0.25f/255.0f))) ? %s.a : 0.0f)",//#define TEVCMP_A8_GT 14
	"   %s.a + (abs(%s.a - %s.a) < (0.5f/255.0f) ? %s.a : 0.0f)"//#define TEVCMP_A8_EQ 15

};


template<class T, GenOutput type>
static void WriteStage(T& out, int n, API_TYPE ApiType)
{
	int texcoord = bpmem.tevorders[n/2].getTexCoord(n&1);
	bool bHasTexCoord = (u32)texcoord < bpmem.genMode.numtexgens;
	bool bHasIndStage = bpmem.tevind[n].IsActive() && bpmem.tevind[n].bt < bpmem.genMode.numindstages;

	// HACK to handle cases where the tex gen is not enabled
	if (!bHasTexCoord)
		texcoord = 0;

	out.Write("// TEV stage %d\n", n);

	OR_UidField(bHasIndStage, bHasIndStage << n);
	if (n < 8) { OR_UidField(tevorders_n_texcoord1, texcoord << (3 * n)); }
	else OR_UidField(tevorders_n_texcoord2, texcoord << (3 * n - 24));
	if (bHasIndStage)
	{
		OR_UidField(tevind_n_bs, bpmem.tevind[n].bs << (2*n));
		OR_UidField(tevind_n_bt, bpmem.tevind[n].bt << (2*n));
		OR_UidField(tevind_n_fmt, bpmem.tevind[n].fmt << (2*n));

		out.Write("// indirect op\n");
		// perform the indirect op on the incoming regular coordinates using indtex%d as the offset coords
		if (bpmem.tevind[n].bs != ITBA_OFF)
		{
			out.Write("alphabump = indtex%d.%s %s;\n",
					bpmem.tevind[n].bt,
					tevIndAlphaSel[bpmem.tevind[n].bs],
					tevIndAlphaScale[bpmem.tevind[n].fmt]);
		}
		// format
		out.Write("float3 indtevcrd%d = indtex%d * %s;\n", n, bpmem.tevind[n].bt, tevIndFmtScale[bpmem.tevind[n].fmt]);

		// bias
		if (n < 8) { OR_UidField(tevind_n_bias1, bpmem.tevind[n].bias << (3*n)); } /// XXX: brackets?
		else OR_UidField(tevind_n_bias2, bpmem.tevind[n].bias << (3*n - 24));
		if (bpmem.tevind[n].bias != ITB_NONE )
			out.Write("indtevcrd%d.%s += %s;\n", n, tevIndBiasField[bpmem.tevind[n].bias], tevIndBiasAdd[bpmem.tevind[n].fmt]);

		// multiply by offset matrix and scale
		if (n < 8) { OR_UidField(tevind_n_mid1, bpmem.tevind[n].mid << (4*n)); } /// XXX: brackets?
		else OR_UidField(tevind_n_mid2, bpmem.tevind[n].mid << (4*n - 32));
		if (bpmem.tevind[n].mid != 0)
		{
			if (bpmem.tevind[n].mid <= 3)
			{
				int mtxidx = 2*(bpmem.tevind[n].mid-1);
				out.SetConstantsUsed(C_INDTEXMTX+mtxidx, C_INDTEXMTX+mtxidx);
				out.Write("float2 indtevtrans%d = float2(dot(" I_INDTEXMTX"[%d].xyz, indtevcrd%d), dot(" I_INDTEXMTX"[%d].xyz, indtevcrd%d));\n",
							n, mtxidx, n, mtxidx+1, n);
			}
			else if (bpmem.tevind[n].mid <= 7 && bHasTexCoord)
			{ // s matrix
				_assert_(bpmem.tevind[n].mid >= 5);
				int mtxidx = 2*(bpmem.tevind[n].mid-5);
				out.SetConstantsUsed(C_INDTEXMTX+mtxidx, C_INDTEXMTX+mtxidx);
				out.Write("float2 indtevtrans%d = " I_INDTEXMTX"[%d].ww * uv%d.xy * indtevcrd%d.xx;\n", n, mtxidx, texcoord, n);
			}
			else if (bpmem.tevind[n].mid <= 11 && bHasTexCoord)
			{ // t matrix
				_assert_(bpmem.tevind[n].mid >= 9);
				int mtxidx = 2*(bpmem.tevind[n].mid-9);
				out.SetConstantsUsed(C_INDTEXMTX+mtxidx, C_INDTEXMTX+mtxidx);
				out.Write("float2 indtevtrans%d = " I_INDTEXMTX"[%d].ww * uv%d.xy * indtevcrd%d.yy;\n", n, mtxidx, texcoord, n);
			}
			else
<<<<<<< HEAD
				out.Write("float2 indtevtrans%d = 0;\n", n);
		}
		else
			out.Write("float2 indtevtrans%d = 0;\n", n);
=======
				WRITE(p, "float2 indtevtrans%d = float2(0.0f, 0.0f);\n", n);
		}
		else
			WRITE(p, "float2 indtevtrans%d = float2(0.0f, 0.0f);\n", n);
>>>>>>> b75a617d

		// ---------
		// Wrapping
		// ---------

		if (n < 8) { OR_UidField(tevind_n_sw1, bpmem.tevind[n].sw << (3 * n)); }
		else OR_UidField(tevind_n_sw2, bpmem.tevind[n].sw << (3 * n - 24));
		if (n < 8) { OR_UidField(tevind_n_tw1, bpmem.tevind[n].tw << (3 * n)); }
		else OR_UidField(tevind_n_tw2, bpmem.tevind[n].tw << (3 * n - 24));

		OR_UidField(tevind_n_fb_addprev, bpmem.tevind[n].fb_addprev << n);

		// wrap S
		if (bpmem.tevind[n].sw == ITW_OFF)
			out.Write("wrappedcoord.x = uv%d.x;\n", texcoord);
		else if (bpmem.tevind[n].sw == ITW_0)
			out.Write("wrappedcoord.x = 0.0f;\n");
		else
			out.Write("wrappedcoord.x = fmod( uv%d.x, %s );\n", texcoord, tevIndWrapStart[bpmem.tevind[n].sw]);

		// wrap T
		if (bpmem.tevind[n].tw == ITW_OFF)
			out.Write("wrappedcoord.y = uv%d.y;\n", texcoord);
		else if (bpmem.tevind[n].tw == ITW_0)
			out.Write("wrappedcoord.y = 0.0f;\n");
		else
			out.Write("wrappedcoord.y = fmod( uv%d.y, %s );\n", texcoord, tevIndWrapStart[bpmem.tevind[n].tw]);

		if (bpmem.tevind[n].fb_addprev) // add previous tevcoord
			out.Write("tevcoord.xy += wrappedcoord + indtevtrans%d;\n", n);
		else
			out.Write("tevcoord.xy = wrappedcoord + indtevtrans%d;\n", n);
	}

	TevStageCombiner::ColorCombiner &cc = bpmem.combiners[n].colorC;
	TevStageCombiner::AlphaCombiner &ac = bpmem.combiners[n].alphaC;

	SetUidField(combiners[n].colorC.hex, cc.hex&0xFFFFFF);
	SetUidField(combiners[n].alphaC.hex, ac.hex&0xFFFFFF);

	if(cc.a == TEVCOLORARG_RASA || cc.a == TEVCOLORARG_RASC
		|| cc.b == TEVCOLORARG_RASA || cc.b == TEVCOLORARG_RASC
		|| cc.c == TEVCOLORARG_RASA || cc.c == TEVCOLORARG_RASC
		|| cc.d == TEVCOLORARG_RASA || cc.d == TEVCOLORARG_RASC
		|| ac.a == TEVALPHAARG_RASA || ac.b == TEVALPHAARG_RASA
		|| ac.c == TEVALPHAARG_RASA || ac.d == TEVALPHAARG_RASA)
	{
		const int i = bpmem.combiners[n].alphaC.rswap;
		OR_UidField(tevksel_n_swap, bpmem.tevksel[i*2  ].swap1 << (i*2));
		OR_UidField(tevksel_n_swap, bpmem.tevksel[i*2+1].swap1 << (i*2 + 1));
		OR_UidField(tevksel_n_swap, bpmem.tevksel[i*2  ].swap2 << (i*2 + 16));
		OR_UidField(tevksel_n_swap, bpmem.tevksel[i*2+1].swap2 << (i*2 + 17));

		char *rasswap = swapModeTable[bpmem.combiners[n].alphaC.rswap];
		out.Write("rastemp = %s.%s;\n", tevRasTable[bpmem.tevorders[n / 2].getColorChan(n & 1)], rasswap);
		out.Write("crastemp = frac(rastemp * (255.0f/256.0f)) * (256.0f/255.0f);\n");
	}


	if (bpmem.tevorders[n/2].getEnable(n&1))
	{
		if (!bHasIndStage)
		{
			// calc tevcord
<<<<<<< HEAD
			if(bHasTexCoord)
				out.Write("tevcoord.xy = uv%d.xy;\n", texcoord);
=======
			if (bHasTexCoord)
				WRITE(p, "tevcoord.xy = uv%d.xy;\n", texcoord);
>>>>>>> b75a617d
			else
				out.Write("tevcoord.xy = float2(0.0f, 0.0f);\n");
		}

		const int i = bpmem.combiners[n].alphaC.tswap;
		OR_UidField(tevksel_n_swap, bpmem.tevksel[i*2  ].swap1 << (i*2));
		OR_UidField(tevksel_n_swap, bpmem.tevksel[i*2+1].swap1 << (i*2 + 1));
		OR_UidField(tevksel_n_swap, bpmem.tevksel[i*2  ].swap2 << (i*2 + 16));
		OR_UidField(tevksel_n_swap, bpmem.tevksel[i*2+1].swap2 << (i*2 + 17));

		char *texswap = swapModeTable[bpmem.combiners[n].alphaC.tswap];
		int texmap = bpmem.tevorders[n/2].getTexMap(n&1);
		SampleTexture<T, type>(out, "textemp", "tevcoord", texswap, texmap, ApiType);
	}
	else
		out.Write("textemp = float4(1.0f, 1.0f, 1.0f, 1.0f);\n");


	if (cc.a == TEVCOLORARG_KONST || cc.b == TEVCOLORARG_KONST || cc.c == TEVCOLORARG_KONST || cc.d == TEVCOLORARG_KONST
		|| ac.a == TEVALPHAARG_KONST || ac.b == TEVALPHAARG_KONST || ac.c == TEVALPHAARG_KONST || ac.d == TEVALPHAARG_KONST)
	{
		int kc = bpmem.tevksel[n / 2].getKC(n & 1);
		int ka = bpmem.tevksel[n / 2].getKA(n & 1);
<<<<<<< HEAD
		out.Write("konsttemp = float4(%s, %s);\n", tevKSelTableC[kc], tevKSelTableA[ka]);
		if(kc > 7 || ka > 7)
=======
		WRITE(p, "konsttemp = float4(%s, %s);\n", tevKSelTableC[kc], tevKSelTableA[ka]);
		if (kc > 7 || ka > 7)
>>>>>>> b75a617d
		{
			out.Write("ckonsttemp = frac(konsttemp * (255.0f/256.0f)) * (256.0f/255.0f);\n");
		}
		else
		{
			out.Write("ckonsttemp = konsttemp;\n");
		}
		if (kc > 7)
			out.SetConstantsUsed(C_KCOLORS+((kc-0xc)%4),C_KCOLORS+((kc-0xc)%4));
		if (ka > 7)
			out.SetConstantsUsed(C_KCOLORS+((ka-0xc)%4),C_KCOLORS+((ka-0xc)%4));
	}

	if(cc.a == TEVCOLORARG_CPREV || cc.a == TEVCOLORARG_APREV
		|| cc.b == TEVCOLORARG_CPREV || cc.b == TEVCOLORARG_APREV
		|| cc.c == TEVCOLORARG_CPREV || cc.c == TEVCOLORARG_APREV
		|| ac.a == TEVALPHAARG_APREV || ac.b == TEVALPHAARG_APREV || ac.c == TEVALPHAARG_APREV)
	{
		if(RegisterStates[0].AlphaNeedOverflowControl || RegisterStates[0].ColorNeedOverflowControl)
		{
			out.Write("cprev = frac(prev * (255.0f/256.0f)) * (256.0f/255.0f);\n");
			RegisterStates[0].AlphaNeedOverflowControl = false;
			RegisterStates[0].ColorNeedOverflowControl = false;
		}
		else
		{
			out.Write("cprev = prev;\n");
		}
		RegisterStates[0].AuxStored = true;
	}

	if(cc.a == TEVCOLORARG_C0 || cc.a == TEVCOLORARG_A0
	|| cc.b == TEVCOLORARG_C0 || cc.b == TEVCOLORARG_A0
	|| cc.c == TEVCOLORARG_C0 || cc.c == TEVCOLORARG_A0
	|| ac.a == TEVALPHAARG_A0 || ac.b == TEVALPHAARG_A0 || ac.c == TEVALPHAARG_A0)
	{
		// TODO: WTF?
		out.SetConstantsUsed(C_COLORS+1,C_COLORS+1);
		if(RegisterStates[1].AlphaNeedOverflowControl || RegisterStates[1].ColorNeedOverflowControl)
		{
			out.Write("cc0 = frac(c0 * (255.0f/256.0f)) * (256.0f/255.0f);\n");
			RegisterStates[1].AlphaNeedOverflowControl = false;
			RegisterStates[1].ColorNeedOverflowControl = false;
		}
		else
		{
			out.Write("cc0 = c0;\n");
		}
		RegisterStates[1].AuxStored = true;
	}

	if(cc.a == TEVCOLORARG_C1 || cc.a == TEVCOLORARG_A1
	|| cc.b == TEVCOLORARG_C1 || cc.b == TEVCOLORARG_A1
	|| cc.c == TEVCOLORARG_C1 || cc.c == TEVCOLORARG_A1
	|| ac.a == TEVALPHAARG_A1 || ac.b == TEVALPHAARG_A1 || ac.c == TEVALPHAARG_A1)
	{
		out.SetConstantsUsed(C_COLORS+2,C_COLORS+2);
		if(RegisterStates[2].AlphaNeedOverflowControl || RegisterStates[2].ColorNeedOverflowControl)
		{
			out.Write("cc1 = frac(c1 * (255.0f/256.0f)) * (256.0f/255.0f);\n");
			RegisterStates[2].AlphaNeedOverflowControl = false;
			RegisterStates[2].ColorNeedOverflowControl = false;
		}
		else
		{
			out.Write("cc1 = c1;\n");
		}
		RegisterStates[2].AuxStored = true;
	}

	if(cc.a == TEVCOLORARG_C2 || cc.a == TEVCOLORARG_A2
	|| cc.b == TEVCOLORARG_C2 || cc.b == TEVCOLORARG_A2
	|| cc.c == TEVCOLORARG_C2 || cc.c == TEVCOLORARG_A2
	|| ac.a == TEVALPHAARG_A2 || ac.b == TEVALPHAARG_A2 || ac.c == TEVALPHAARG_A2)
	{
		out.SetConstantsUsed(C_COLORS+3,C_COLORS+3);
		if(RegisterStates[3].AlphaNeedOverflowControl || RegisterStates[3].ColorNeedOverflowControl)
		{
			out.Write("cc2 = frac(c2 * (255.0f/256.0f)) * (256.0f/255.0f);\n");
			RegisterStates[3].AlphaNeedOverflowControl = false;
			RegisterStates[3].ColorNeedOverflowControl = false;
		}
		else
		{
			out.Write("cc2 = c2;\n");
		}
		RegisterStates[3].AuxStored = true;
	}

	RegisterStates[cc.dest].ColorNeedOverflowControl = (cc.clamp == 0);
	RegisterStates[cc.dest].AuxStored = false;

/*	if (cc.d == TEVCOLORARG_C0 || cc.d == TEVCOLORARG_A0 || ac.d == TEVALPHAARG_A0)
	{
		out.SetConstantsUsed(C_COLORS+1,C_COLORS+1);
		// TODO: 11 bit signed overflow..
	}
	if (cc.d == TEVCOLORARG_C1 || cc.d == TEVCOLORARG_A1 || ac.d == TEVALPHAARG_A1)
	{
		out.SetConstantsUsed(C_COLORS+2,C_COLORS+2);
		// TODO: 11 bit signed overflow..
	}
	if (cc.d == TEVCOLORARG_C2 || cc.d == TEVCOLORARG_A2 || ac.d == TEVALPHAARG_A2)
	{
		out.SetConstantsUsed(C_COLORS+3,C_COLORS+3);
		// TODO: 11 bit signed overflow..
	}*/

	// TODO: Are there enums for this?
	if (cc.dest >= 1 && cc.dest <= 3)
		out.SetConstantsUsed(C_COLORS+cc.dest, C_COLORS+cc.dest);
	if (ac.dest >= 1 && ac.dest <= 3)
		out.SetConstantsUsed(C_COLORS+ac.dest, C_COLORS+ac.dest);

	out.Write("// color combine\n");
	if (cc.clamp)
		out.Write("%s = saturate(", tevCOutputTable[cc.dest]);
	else
		out.Write("%s = ", tevCOutputTable[cc.dest]);

	// combine the color channel
	if (cc.bias != TevBias_COMPARE) // if not compare
	{
		//normal color combiner goes here
		if (cc.shift > TEVSCALE_1)
			out.Write("%s*(", tevScaleTable[cc.shift]);

<<<<<<< HEAD
		if(!(cc.d == TEVCOLORARG_ZERO && cc.op == TEVOP_ADD))
			out.Write("%s%s", tevCInputTable[cc.d], tevOpTable[cc.op]);
=======
		if (!(cc.d == TEVCOLORARG_ZERO && cc.op == TEVOP_ADD))
			WRITE(p, "%s%s", tevCInputTable[cc.d], tevOpTable[cc.op]);
>>>>>>> b75a617d

		if (cc.a == cc.b)
			out.Write("%s", tevCInputTable[cc.a + 16]);
		else if (cc.c == TEVCOLORARG_ZERO)
			out.Write("%s", tevCInputTable[cc.a + 16]);
		else if (cc.c == TEVCOLORARG_ONE)
			out.Write("%s", tevCInputTable[cc.b + 16]);
		else if (cc.a == TEVCOLORARG_ZERO)
			out.Write("%s*%s", tevCInputTable[cc.b + 16], tevCInputTable[cc.c + 16]);
		else if (cc.b == TEVCOLORARG_ZERO)
			out.Write("%s*(float3(1.0f, 1.0f, 1.0f)-%s)", tevCInputTable[cc.a + 16], tevCInputTable[cc.c + 16]);
		else
			out.Write("lerp(%s, %s, %s)", tevCInputTable[cc.a + 16], tevCInputTable[cc.b + 16], tevCInputTable[cc.c + 16]);

		out.Write("%s", tevBiasTable[cc.bias]);

		if (cc.shift > TEVSCALE_1)
			out.Write(")");
	}
	else
	{
		int cmp = (cc.shift<<1)|cc.op|8; // comparemode stored here
		out.Write(TEVCMPColorOPTable[cmp],//lookup the function from the op table
				tevCInputTable[cc.d],
				tevCInputTable[cc.a + 16],
				tevCInputTable[cc.b + 16],
				tevCInputTable[cc.c + 16]);
	}
	if (cc.clamp)
		out.Write(")");
	out.Write(";\n");

	RegisterStates[ac.dest].AlphaNeedOverflowControl = (ac.clamp == 0);
	RegisterStates[ac.dest].AuxStored = false;

	out.Write("// alpha combine\n");
	if (ac.clamp)
		out.Write("%s = saturate(", tevAOutputTable[ac.dest]);
	else
		out.Write("%s = ", tevAOutputTable[ac.dest]);

	if (ac.bias != TevBias_COMPARE) // if not compare
	{
		//normal alpha combiner goes here
		if (ac.shift > TEVSCALE_1)
			out.Write("%s*(", tevScaleTable[ac.shift]);

<<<<<<< HEAD
		if(!(ac.d == TEVALPHAARG_ZERO && ac.op == TEVOP_ADD))
			out.Write("%s.a%s", tevAInputTable[ac.d], tevOpTable[ac.op]);
=======
		if (!(ac.d == TEVALPHAARG_ZERO && ac.op == TEVOP_ADD))
			WRITE(p, "%s.a%s", tevAInputTable[ac.d], tevOpTable[ac.op]);
>>>>>>> b75a617d

		if (ac.a == ac.b)
			out.Write("%s.a", tevAInputTable[ac.a + 8]);
		else if (ac.c == TEVALPHAARG_ZERO)
			out.Write("%s.a", tevAInputTable[ac.a + 8]);
		else if (ac.a == TEVALPHAARG_ZERO)
			out.Write("%s.a*%s.a", tevAInputTable[ac.b + 8], tevAInputTable[ac.c + 8]);
		else if (ac.b == TEVALPHAARG_ZERO)
			out.Write("%s.a*(1.0f-%s.a)", tevAInputTable[ac.a + 8], tevAInputTable[ac.c + 8]);
		else
			out.Write("lerp(%s.a, %s.a, %s.a)", tevAInputTable[ac.a + 8], tevAInputTable[ac.b + 8], tevAInputTable[ac.c + 8]);

		out.Write("%s",tevBiasTable[ac.bias]);

<<<<<<< HEAD
		if (ac.shift>0)
			out.Write(")");
=======
		if (ac.shift > 0)
			WRITE(p, ")");
>>>>>>> b75a617d

	}
	else
	{
		//compare alpha combiner goes here
		int cmp = (ac.shift<<1)|ac.op|8; // comparemode stored here
		out.Write(TEVCMPAlphaOPTable[cmp],
				tevAInputTable[ac.d],
				tevAInputTable[ac.a + 8],
				tevAInputTable[ac.b + 8],
				tevAInputTable[ac.c + 8]);
	}
	if (ac.clamp)
		out.Write(")");
	out.Write(";\n\n");
	out.Write("// TEV done\n");
}

template<class T, GenOutput type>
void SampleTexture(T& out, const char *destination, const char *texcoords, const char *texswap, int texmap, API_TYPE ApiType)
{
	out.SetConstantsUsed(C_TEXDIMS+texmap,C_TEXDIMS+texmap);
	if (ApiType == API_D3D11)
		out.Write("%s=Tex%d.Sample(samp%d,%s.xy * " I_TEXDIMS"[%d].xy).%s;\n", destination, texmap,texmap, texcoords, texmap, texswap);
	else
<<<<<<< HEAD
		out.Write("%s=tex2D(samp%d,%s.xy * " I_TEXDIMS"[%d].xy).%s;\n", destination, texmap, texcoords, texmap, texswap);
=======
		WRITE(p, "%s=%s(samp%d,%s.xy * " I_TEXDIMS"[%d].xy).%s;\n", destination, ApiType == API_OPENGL ? "texture" : "tex2D", texmap, texcoords, texmap, texswap);
>>>>>>> b75a617d
}

static const char *tevAlphaFuncsTable[] =
{
	"(false)",									//ALPHACMP_NEVER 0, TODO: Not safe?
	"(prev.a <= %s - (0.25f/255.0f))",			//ALPHACMP_LESS 1
	"(abs( prev.a - %s ) < (0.5f/255.0f))",		//ALPHACMP_EQUAL 2
	"(prev.a < %s + (0.25f/255.0f))",			//ALPHACMP_LEQUAL 3
	"(prev.a >= %s + (0.25f/255.0f))",			//ALPHACMP_GREATER 4
	"(abs( prev.a - %s ) >= (0.5f/255.0f))",	//ALPHACMP_NEQUAL 5
	"(prev.a > %s - (0.25f/255.0f))",			//ALPHACMP_GEQUAL 6
	"(true)"									//ALPHACMP_ALWAYS 7
};

static const char *tevAlphaFunclogicTable[] =
{
	" && ", // and
	" || ", // or
	" != ", // xor
	" == "  // xnor
};

<<<<<<< HEAD
template<class T, GenOutput type>
static void WriteAlphaTest(T& out, API_TYPE ApiType, DSTALPHA_MODE dstAlphaMode)
=======
static void WriteAlphaTest(char *&p, API_TYPE ApiType,DSTALPHA_MODE dstAlphaMode, bool per_pixel_depth)
>>>>>>> b75a617d
{
	static const char *alphaRef[2] =
	{
		I_ALPHA"[0].r",
		I_ALPHA"[0].g"
	};

	out.SetConstantsUsed(C_ALPHA, C_ALPHA);


	// using discard then return works the same in cg and dx9 but not in dx11
<<<<<<< HEAD
	out.Write("if(!( ");
=======
	WRITE(p, "\tif(!( ");
>>>>>>> b75a617d

	SetUidField(alpha_test.comp0, bpmem.alpha_test.comp0);
	SetUidField(alpha_test.logic, bpmem.alpha_test.comp1);
	SetUidField(alpha_test.logic, bpmem.alpha_test.logic);

	// Lookup the first component from the alpha function table
	int compindex = bpmem.alpha_test.comp0;
	out.Write(tevAlphaFuncsTable[compindex], alphaRef[0]);

	out.Write("%s", tevAlphaFunclogicTable[bpmem.alpha_test.logic]);//lookup the logic op

	// Lookup the second component from the alpha function table
	compindex = bpmem.alpha_test.comp1;
	out.Write(tevAlphaFuncsTable[compindex], alphaRef[1]);
	out.Write(")) {\n");

<<<<<<< HEAD
	out.Write("ocol0 = 0;\n");
	if (dstAlphaMode == DSTALPHA_DUAL_SOURCE_BLEND)
		out.Write("ocol1 = 0;\n");
	out.Write("depth = 1.f;\n");
=======
	WRITE(p, "\t\tocol0 = float4(0.0f, 0.0f, 0.0f, 0.0f);\n");
	if (dstAlphaMode == DSTALPHA_DUAL_SOURCE_BLEND)
		WRITE(p, "\t\tocol1 = float4(0.0f, 0.0f, 0.0f, 0.0f);\n");
	if(per_pixel_depth)
		WRITE(p, "depth = 1.f;\n");
>>>>>>> b75a617d

	// HAXX: zcomploc (aka early_ztest) is a way to control whether depth test is done before
	// or after texturing and alpha test. PC GPUs have no way to support this
	// feature properly as of 2012: depth buffer and depth test are not
	// programmable and the depth test is always done after texturing.
	// Most importantly, PC GPUs do not allow writing to the z buffer without
	// writing a color value (unless color writing is disabled altogether).
	// We implement "depth test before texturing" by discarding the fragment
	// when the alpha test fail. This is not a correct implementation because
	// even if the depth test fails the fragment could be alpha blended, but
	// we don't have a choice.
	if (!(bpmem.zcontrol.early_ztest && bpmem.zmode.updateenable))
	{
<<<<<<< HEAD
		out.Write("discard;\n");
		if (ApiType != API_D3D11)
			out.Write("return;\n");
=======
		WRITE(p, "\t\tdiscard;\n");
		if (ApiType != API_D3D11)
			WRITE(p, "\t\treturn;\n");
>>>>>>> b75a617d
	}

	out.Write("}\n");
}

static const char *tevFogFuncsTable[] =
{
	"",																//No Fog
	"",																//?
	"",																//Linear
	"",																//?
	"\tfog = 1.0f - pow(2.0f, -8.0f * fog);\n",						//exp
	"\tfog = 1.0f - pow(2.0f, -8.0f * fog * fog);\n",					//exp2
	"\tfog = pow(2.0f, -8.0f * (1.0f - fog));\n",						//backward exp
	"\tfog = 1.0f - fog;\n   fog = pow(2.0f, -8.0f * fog * fog);\n"	//backward exp2
};

template<class T, GenOutput type>
static void WriteFog(T& out)
{
<<<<<<< HEAD
	SetUidField(fog.fsel, bpmem.fog.c_proj_fsel.fsel);
	if(bpmem.fog.c_proj_fsel.fsel == 0)
		return; //no Fog

	SetUidField(fog.proj, bpmem.fog.c_proj_fsel.proj);
=======
	if (bpmem.fog.c_proj_fsel.fsel == 0)
		return; // no Fog
>>>>>>> b75a617d

	out.SetConstantsUsed(C_FOG, C_FOG+1);
	if (bpmem.fog.c_proj_fsel.proj == 0)
	{
		// perspective
		// ze = A/(B - (Zs >> B_SHF)
<<<<<<< HEAD
		out.Write("  float ze = " I_FOG"[1].x / (" I_FOG"[1].y - (zCoord / " I_FOG"[1].w));\n");
=======
		WRITE (p, "\tfloat ze = " I_FOG"[1].x / (" I_FOG"[1].y - (zCoord / " I_FOG"[1].w));\n");
>>>>>>> b75a617d
	}
	else
	{
		// orthographic
		// ze = a*Zs	(here, no B_SHF)
<<<<<<< HEAD
		out.Write("  float ze = " I_FOG"[1].x * zCoord;\n");
=======
		WRITE (p, "\tfloat ze = " I_FOG"[1].x * zCoord;\n");
>>>>>>> b75a617d
	}

	// x_adjust = sqrt((x-center)^2 + k^2)/k
	// ze *= x_adjust
<<<<<<< HEAD
	// this is completely theoretical as the real hardware seems to use a table intead of calculating the values.
	SetUidField(fog.RangeBaseEnabled, bpmem.fogRange.Base.Enabled);
	if(bpmem.fogRange.Base.Enabled)
	{
		out.SetConstantsUsed(C_FOG+2, C_FOG+2);
		out.Write("  float x_adjust = (2.0f * (clipPos.x / " I_FOG"[2].y)) - 1.0f - " I_FOG"[2].x;\n");
		out.Write("  x_adjust = sqrt(x_adjust * x_adjust + " I_FOG"[2].z * " I_FOG"[2].z) / " I_FOG"[2].z;\n");
		out.Write("  ze *= x_adjust;\n");
	}

	out.Write("float fog = saturate(ze - " I_FOG"[1].z);\n");
=======
	//this is complitly teorical as the real hard seems to use a table intead of calculate the values.
	if (bpmem.fogRange.Base.Enabled)
	{
		WRITE (p, "\tfloat x_adjust = (2.0f * (clipPos.x / " I_FOG"[2].y)) - 1.0f - " I_FOG"[2].x;\n");
		WRITE (p, "\tx_adjust = sqrt(x_adjust * x_adjust + " I_FOG"[2].z * " I_FOG"[2].z) / " I_FOG"[2].z;\n");
		WRITE (p, "\tze *= x_adjust;\n");
	}

	WRITE (p, "\tfloat fog = saturate(ze - " I_FOG"[1].z);\n");
>>>>>>> b75a617d

	if (bpmem.fog.c_proj_fsel.fsel > 3)
	{
		out.Write("%s", tevFogFuncsTable[bpmem.fog.c_proj_fsel.fsel]);
	}
	else
	{
		if (bpmem.fog.c_proj_fsel.fsel != 2)
			WARN_LOG(VIDEO, "Unknown Fog Type! %08x", bpmem.fog.c_proj_fsel.fsel);
	}

<<<<<<< HEAD
	out.Write("  prev.rgb = lerp(prev.rgb," I_FOG"[0].rgb,fog);\n");
}

void GetPixelShaderUid(PixelShaderUid& object, DSTALPHA_MODE dstAlphaMode, API_TYPE ApiType, u32 components)
{
	GeneratePixelShader<PixelShaderUid, GO_ShaderUid>(object, dstAlphaMode, ApiType, components);
}

void GeneratePixelShaderCode(PixelShaderCode& object, DSTALPHA_MODE dstAlphaMode, API_TYPE ApiType, u32 components)
{
	GeneratePixelShader<PixelShaderCode, GO_ShaderCode>(object, dstAlphaMode, ApiType, components);
}

void GetPixelShaderConstantProfile(PixelShaderConstantProfile& object, DSTALPHA_MODE dstAlphaMode, API_TYPE ApiType, u32 components)
{
	GeneratePixelShader<PixelShaderConstantProfile, GO_ShaderCode>(object, dstAlphaMode, ApiType, components);
}
=======
	WRITE(p, "\tprev.rgb = lerp(prev.rgb, " I_FOG"[0].rgb, fog);\n");
}
>>>>>>> b75a617d
<|MERGE_RESOLUTION|>--- conflicted
+++ resolved
@@ -28,245 +28,6 @@
 #include "NativeVertexFormat.h"
 
 
-<<<<<<< HEAD
-=======
-static void StageHash(u32 stage, u32* out)
-{
-	out[0] |= bpmem.combiners[stage].colorC.hex & 0xFFFFFF; // 24
-	u32 alphaC = bpmem.combiners[stage].alphaC.hex & 0xFFFFF0; // 24, strip out tswap and rswap for now
-	out[0] |= (alphaC&0xF0) << 24; // 8
-	out[1] |= alphaC >> 8; // 16
-
-	// reserve 3 bits for bpmem.tevorders[stage/2].getTexMap
-	out[1] |= bpmem.tevorders[stage/2].getTexCoord(stage&1) << 19; // 3
-	out[1] |= bpmem.tevorders[stage/2].getEnable(stage&1) << 22; // 1
-	// reserve 3 bits for bpmem.tevorders[stage/2].getColorChan
-
-	bool bHasIndStage = bpmem.tevind[stage].IsActive() && bpmem.tevind[stage].bt < bpmem.genMode.numindstages;
-	out[2] |= bHasIndStage << 2; // 1
-
-	bool needstexcoord = false;
-
-	if (bHasIndStage)
-	{
-		out[2] |= (bpmem.tevind[stage].hex & 0x17FFFF) << 3; // 21, TODO: needs an explanation
-		needstexcoord = true;
-	}
-
-
-	TevStageCombiner::ColorCombiner& cc = bpmem.combiners[stage].colorC;
-	TevStageCombiner::AlphaCombiner& ac = bpmem.combiners[stage].alphaC;
-
-	if(cc.a == TEVCOLORARG_RASA || cc.a == TEVCOLORARG_RASC
-		|| cc.b == TEVCOLORARG_RASA || cc.b == TEVCOLORARG_RASC
-		|| cc.c == TEVCOLORARG_RASA || cc.c == TEVCOLORARG_RASC
-		|| cc.d == TEVCOLORARG_RASA || cc.d == TEVCOLORARG_RASC
-		|| ac.a == TEVALPHAARG_RASA || ac.b == TEVALPHAARG_RASA
-		|| ac.c == TEVALPHAARG_RASA || ac.d == TEVALPHAARG_RASA)
-	{
-		out[0] |= bpmem.combiners[stage].alphaC.rswap;
-		out[2] |= bpmem.tevksel[bpmem.combiners[stage].alphaC.rswap*2].swap1 << 24; // 2
-		out[2] |= bpmem.tevksel[bpmem.combiners[stage].alphaC.rswap*2].swap2 << 26; // 2
-		out[2] |= bpmem.tevksel[bpmem.combiners[stage].alphaC.rswap*2+1].swap1 << 28; // 2
-		out[2] |= bpmem.tevksel[bpmem.combiners[stage].alphaC.rswap*2+1].swap2 << 30; // 2
-		out[1] |= (bpmem.tevorders[stage/2].getColorChan(stage&1)&1) << 23;
-		out[2] |= (bpmem.tevorders[stage/2].getColorChan(stage&1)&0x6) >> 1;
-	}
-
-	out[3] |= bpmem.tevorders[stage/2].getEnable(stage&1);
-	if (bpmem.tevorders[stage/2].getEnable(stage&1))
-	{
-		if (bHasIndStage) needstexcoord = true;
-
-		out[0] |= bpmem.combiners[stage].alphaC.tswap;
-		out[3] |= bpmem.tevksel[bpmem.combiners[stage].alphaC.tswap*2].swap1 << 1; // 2
-		out[3] |= bpmem.tevksel[bpmem.combiners[stage].alphaC.tswap*2].swap2 << 3; // 2
-		out[3] |= bpmem.tevksel[bpmem.combiners[stage].alphaC.tswap*2+1].swap1 << 5; // 2
-		out[3] |= bpmem.tevksel[bpmem.combiners[stage].alphaC.tswap*2+1].swap2 << 7; // 2
-		out[1] |= bpmem.tevorders[stage/2].getTexMap(stage&1) << 16;
-	}
-
-	if (cc.a == TEVCOLORARG_KONST || cc.b == TEVCOLORARG_KONST || cc.c == TEVCOLORARG_KONST || cc.d == TEVCOLORARG_KONST
-		|| ac.a == TEVALPHAARG_KONST || ac.b == TEVALPHAARG_KONST || ac.c == TEVALPHAARG_KONST || ac.d == TEVALPHAARG_KONST)
-	{
-		out[3] |= bpmem.tevksel[stage/2].getKC(stage&1) << 9; // 5
-		out[3] |= bpmem.tevksel[stage/2].getKA(stage&1) << 14; // 5
-	}
-
-	if (needstexcoord)
-	{
-		out[1] |= bpmem.tevorders[stage/2].getTexCoord(stage&1) << 16;
-	}
-}
-
-// Mash together all the inputs that contribute to the code of a generated pixel shader into
-// a unique identifier, basically containing all the bits. Yup, it's a lot ....
-// It would likely be a lot more efficient to build this incrementally as the attributes
-// are set...
-void GetPixelShaderId(PIXELSHADERUID *uid, DSTALPHA_MODE dstAlphaMode, u32 components)
-{
-	memset(uid->values, 0, sizeof(uid->values));
-	uid->values[0] |= bpmem.genMode.numtevstages; // 4
-	uid->values[0] |= bpmem.genMode.numtexgens << 4; // 4
-	uid->values[0] |= dstAlphaMode << 8; // 2
-
-	bool enablePL = g_ActiveConfig.bEnablePixelLighting && g_ActiveConfig.backend_info.bSupportsPixelLighting;
-	uid->values[0] |= enablePL << 10; // 1
-
-	if (!enablePL) uid->values[0] |= xfregs.numTexGen.numTexGens << 11; // 4
-
-	AlphaTest::TEST_RESULT alphaPreTest = bpmem.alpha_test.TestResult();
-	uid->values[0] |= alphaPreTest << 15; // 2
-
-	// numtexgens should be <= 8
-	for (unsigned int i = 0; i < bpmem.genMode.numtexgens; ++i)
-		uid->values[0] |= xfregs.texMtxInfo[i].projection << (17+i); // 1
-
-	uid->values[1] = bpmem.genMode.numindstages; // 3
-	u32 indirectStagesUsed = 0;
-	for (unsigned int i = 0; i < bpmem.genMode.numindstages; ++i)
-		if (bpmem.tevind[i].IsActive() && bpmem.tevind[i].bt < bpmem.genMode.numindstages)
-			indirectStagesUsed |= (1 << bpmem.tevind[i].bt);
-
-	assert(indirectStagesUsed == (indirectStagesUsed & 0xF));
-
-	uid->values[1] |= indirectStagesUsed << 3; // 4;
-
-	for (unsigned int i = 0; i < bpmem.genMode.numindstages; ++i)
-	{
-		if (indirectStagesUsed & (1 << i))
-		{
-			uid->values[1] |= (bpmem.tevindref.getTexCoord(i) < bpmem.genMode.numtexgens) << (7 + 3*i); // 1
-			if (bpmem.tevindref.getTexCoord(i) < bpmem.genMode.numtexgens)
-				uid->values[1] |= bpmem.tevindref.getTexCoord(i) << (8 + 3*i); // 2
-		}
-	}
-
-	u32* ptr = &uid->values[2];
-	for (unsigned int i = 0; i < bpmem.genMode.numtevstages+1u; ++i)
-	{
-		StageHash(i, ptr);
-		ptr += 4; // max: ptr = &uid->values[66]
-	}
-
-	ptr[0] |= bpmem.alpha_test.comp0; // 3
-	ptr[0] |= bpmem.alpha_test.comp1 << 3; // 3
-	ptr[0] |= bpmem.alpha_test.logic << 6; // 2
-
-	ptr[0] |= bpmem.ztex2.op << 8; // 2
-	ptr[0] |= bpmem.zcontrol.early_ztest << 10; // 1
-	ptr[0] |= bpmem.zmode.testenable << 11; // 1
-	ptr[0] |= bpmem.zmode.updateenable << 12; // 1
-
-	if (dstAlphaMode != DSTALPHA_ALPHA_PASS)
-	{
-		ptr[0] |= bpmem.fog.c_proj_fsel.fsel << 13; // 3
-		if (bpmem.fog.c_proj_fsel.fsel != 0)
-		{
-			ptr[0] |= bpmem.fog.c_proj_fsel.proj << 16; // 1
-			ptr[0] |= bpmem.fogRange.Base.Enabled << 17; // 1
-		}
-	}
-
-	++ptr;
-	if (enablePL)
-	{
-		ptr += GetLightingShaderId(ptr);
-		*ptr++ = components;
-	}
-
-	uid->num_values = int(ptr - uid->values);
-}
-
-void GetSafePixelShaderId(PIXELSHADERUIDSAFE *uid, DSTALPHA_MODE dstAlphaMode, u32 components)
-{
-	memset(uid->values, 0, sizeof(uid->values));
-	u32* ptr = uid->values;
-	*ptr++ = dstAlphaMode; // 0
-	*ptr++ = bpmem.genMode.hex; // 1
-	*ptr++ = bpmem.ztex2.hex; // 2
-	*ptr++ = bpmem.zcontrol.hex; // 3
-	*ptr++ = bpmem.zmode.hex; // 4
-	*ptr++ = g_ActiveConfig.bEnablePixelLighting && g_ActiveConfig.backend_info.bSupportsPixelLighting; // 5
-	*ptr++ = xfregs.numTexGen.hex; // 6
-
-	if (g_ActiveConfig.bEnablePixelLighting && g_ActiveConfig.backend_info.bSupportsPixelLighting)
-	{
-		*ptr++ = xfregs.color[0].hex;
-		*ptr++ = xfregs.alpha[0].hex;
-		*ptr++ = xfregs.color[1].hex;
-		*ptr++ = xfregs.alpha[1].hex;
-		*ptr++ = components;
-	}
-
-	for (unsigned int i = 0; i < 8; ++i)
-		*ptr++ = xfregs.texMtxInfo[i].hex; // 7-14
-
-	for (unsigned int i = 0; i < 16; ++i)
-		*ptr++ = bpmem.tevind[i].hex; // 15-30
-
-	*ptr++ = bpmem.tevindref.hex; // 31
-
-	for (u32 i = 0; i < bpmem.genMode.numtevstages+1u; ++i) // up to 16 times
-	{
-		*ptr++ = bpmem.combiners[i].colorC.hex; // 32+5*i
-		*ptr++ = bpmem.combiners[i].alphaC.hex; // 33+5*i
-		*ptr++ = bpmem.tevind[i].hex; // 34+5*i
-		*ptr++ = bpmem.tevksel[i/2].hex; // 35+5*i
-		*ptr++ = bpmem.tevorders[i/2].hex; // 36+5*i
-	}
-
-	ptr = &uid->values[112];
-
-	*ptr++ = bpmem.alpha_test.hex; // 112
-
-	*ptr++ = bpmem.fog.c_proj_fsel.hex; // 113
-	*ptr++ = bpmem.fogRange.Base.hex; // 114
-
-	_assert_((ptr - uid->values) == uid->GetNumValues());
-}
-
-void ValidatePixelShaderIDs(API_TYPE api, PIXELSHADERUIDSAFE old_id, const std::string& old_code, DSTALPHA_MODE dstAlphaMode, u32 components)
-{
-	if (!g_ActiveConfig.bEnableShaderDebugging)
-		return;
-
-	PIXELSHADERUIDSAFE new_id;
-	GetSafePixelShaderId(&new_id, dstAlphaMode, components);
-
-	if (!(old_id == new_id))
-	{
-		std::string new_code(GeneratePixelShaderCode(dstAlphaMode, api, components));
-		if (old_code != new_code)
-		{
-			_assert_(old_id.GetNumValues() == new_id.GetNumValues());
-
-			char msg[8192];
-			char* ptr = msg;
-			ptr += sprintf(ptr, "Pixel shader IDs matched but unique IDs did not!\nUnique IDs (old <-> new):\n");
-			const int N = new_id.GetNumValues();
-			for (int i = 0; i < N/2; ++i)
-				ptr += sprintf(ptr, "%02d, %08X  %08X  |  %08X  %08X\n", 2*i, old_id.values[2*i], old_id.values[2*i+1],
-																			new_id.values[2*i], new_id.values[2*i+1]);
-			if (N % 2)
-				ptr += sprintf(ptr, "%02d, %08X  |  %08X\n", N-1, old_id.values[N-1], new_id.values[N-1]);
-	
-			static int num_failures = 0;
-			char szTemp[MAX_PATH];
-			sprintf(szTemp, "%spsuid_mismatch_%04i.txt", File::GetUserPath(D_DUMP_IDX).c_str(), num_failures++);
-			std::ofstream file;
-			OpenFStream(file, szTemp, std::ios_base::out);
-			file << msg;
-			file << "\n\nOld shader code:\n" << old_code;
-			file << "\n\nNew shader code:\n" << new_code;
-			file.close();
-
-			PanicAlert("Unique pixel shader ID mismatch!\n\nReport this to the devs, along with the contents of %s.", szTemp);
-		}
-	}
-}
-
->>>>>>> b75a617d
 //   old tev->pixelshader notes
 //
 //   color for this stage (alpha, color) is given by bpmem.tevorders[0].colorchan0
@@ -276,18 +37,10 @@
 //   output is given by .outreg
 //   tevtemp is set according to swapmodetables and
 
-<<<<<<< HEAD
 template<class T, GenOutput type> static void WriteStage(char *&p, int n, API_TYPE ApiType);
 template<class T, GenOutput type> static void SampleTexture(T& out, const char *destination, const char *texcoords, const char *texswap, int texmap, API_TYPE ApiType);
-template<class T, GenOutput type> static void WriteAlphaTest(T& out, API_TYPE ApiType,DSTALPHA_MODE dstAlphaMode);
+template<class T, GenOutput type> static void WriteAlphaTest(T& out, API_TYPE ApiType,DSTALPHA_MODE dstAlphaMode, bool per_pixel_depth);
 template<class T, GenOutput type> static void WriteFog(T& out);
-=======
-static void WriteStage(char *&p, int n, API_TYPE ApiType);
-static void SampleTexture(char *&p, const char *destination, const char *texcoords, const char *texswap, int texmap, API_TYPE ApiType);
-// static void WriteAlphaCompare(char *&p, int num, int comp);
-static void WriteAlphaTest(char *&p, API_TYPE ApiType,DSTALPHA_MODE dstAlphaMode, bool per_pixel_depth);
-static void WriteFog(char *&p);
->>>>>>> b75a617d
 
 static const char *tevKSelTableC[] = // KCSEL
 {
@@ -493,14 +246,11 @@
 	}
 }
 
-<<<<<<< HEAD
-template<class T, GenOutput type>
-void GeneratePixelShader(T& out, DSTALPHA_MODE dstAlphaMode, API_TYPE ApiType, u32 components)
-=======
 const char* WriteRegister(API_TYPE ApiType, const char *prefix, const u32 num)
 {
 	if (ApiType == API_OPENGL)
 		return ""; // Nothing to do here
+
 	static char result[64];
 	sprintf(result, " : register(%s%d)", prefix, num);
 	return result;
@@ -510,13 +260,14 @@
 {
 	if (g_ActiveConfig.backend_info.bSupportsGLSLUBO)
 		return "";
+
 	static char result[64];
 	sprintf(result, "uniform ");
 	return result;
 }
 
-const char *GeneratePixelShaderCode(DSTALPHA_MODE dstAlphaMode, API_TYPE ApiType, u32 components)
->>>>>>> b75a617d
+template<class T, GenOutput type>
+void GeneratePixelShader(T& out, DSTALPHA_MODE dstAlphaMode, API_TYPE ApiType, u32 components)
 {
 	// TODO: Can be optimized if using alpha pass
 #define SetUidField(name, value) if (type == GO_ShaderUid) {out.GetUidData().name = value; };
@@ -531,7 +282,8 @@
 	unsigned int numStages = bpmem.genMode.numtevstages + 1;
 	unsigned int numTexgen = bpmem.genMode.numtexgens;
 
-<<<<<<< HEAD
+	bool per_pixel_depth = bpmem.ztex2.op != ZTEXTURE_DISABLE && !bpmem.zcontrol.early_ztest && bpmem.zmode.testenable;
+
 	out.Write("//Pixel Shader for TEV stages\n");
 	out.Write("//%i TEV stages, %i texgens, XXX IND stages\n",
 		numStages, numTexgen/*, bpmem.genMode.numindstages*/);
@@ -543,186 +295,71 @@
 	SetUidField(genMode.numtevstages, bpmem.genMode.numtevstages);
 	SetUidField(genMode.numtexgens, bpmem.genMode.numtexgens);
 
-	// Declare samplers
-	out.Write((ApiType != API_D3D11) ? "uniform sampler2D " : "sampler ");
-	for (int i = 0; i < 8; ++i)
-		out.Write("%s samp%d : register(s%d)", (i==0)?"":",", i, i);
-
-	out.Write(";\n");
-	if(ApiType == API_D3D11)
-	{
-		out.Write("Texture2D ");
-		for (int i = 0; i < 8; ++i)
-			out.Write("%s Tex%d : register(t%d)", (i==0)?"":",", i, i);
-
-		out.Write(";\n");
-	}
-	out.Write("\n");
-
-	out.Write("uniform float4 " I_COLORS"[4] : register(c%d);\n", C_COLORS); // TODO: first element not used??
-	out.Write("uniform float4 " I_KCOLORS"[4] : register(c%d);\n", C_KCOLORS);
-	out.Write("uniform float4 " I_ALPHA"[1] : register(c%d);\n", C_ALPHA); // TODO: Why is this an array...-.-
-	out.Write("uniform float4 " I_TEXDIMS"[8] : register(c%d);\n", C_TEXDIMS);
-	out.Write("uniform float4 " I_ZBIAS"[2] : register(c%d);\n", C_ZBIAS);
-	out.Write("uniform float4 " I_INDTEXSCALE"[2] : register(c%d);\n", C_INDTEXSCALE);
-	out.Write("uniform float4 " I_INDTEXMTX"[6] : register(c%d);\n", C_INDTEXMTX);
-	out.Write("uniform float4 " I_FOG"[3] : register(c%d);\n", C_FOG);
-
-	if(g_ActiveConfig.bEnablePixelLighting && g_ActiveConfig.backend_info.bSupportsPixelLighting)
-	{
-		out.Write("typedef struct { float4 col; float4 cosatt; float4 distatt; float4 pos; float4 dir; } Light;\n");
-		out.Write("typedef struct { Light lights[8]; } s_" I_PLIGHTS";\n");
-		out.Write("uniform s_" I_PLIGHTS" " I_PLIGHTS" : register(c%d);\n", C_PLIGHTS);
-		out.Write("typedef struct { float4 C0, C1, C2, C3; } s_" I_PMATERIALS";\n");
-		out.Write("uniform s_" I_PMATERIALS" " I_PMATERIALS" : register(c%d);\n", C_PMATERIALS);
-	}
-
-	// TODO: Somehow should put ApiType in the hash..
-	out.Write("void main(\n");
-	if(ApiType != API_D3D11)
-	{
-		out.Write("  out float4 ocol0 : COLOR0,%s%s\n  in float4 rawpos : %s,\n",
-			dstAlphaMode == DSTALPHA_DUAL_SOURCE_BLEND ? "\n  out float4 ocol1 : COLOR1," : "",
-			"\n  out float depth : DEPTH,",
-			ApiType & API_OPENGL ? "WPOS" : ApiType & API_D3D9_SM20 ? "POSITION" : "VPOS");
-	}
-	else
-	{
-		out.Write("  out float4 ocol0 : SV_Target0,%s%s\n  in float4 rawpos : SV_Position,\n",
-			dstAlphaMode == DSTALPHA_DUAL_SOURCE_BLEND ? "\n  out float4 ocol1 : SV_Target1," : "",
-			"\n  out float depth : SV_Depth,");
-	}
-
-	out.Write("  in float4 colors_0 : COLOR0,\n");
-	out.Write("  in float4 colors_1 : COLOR1");
-
-	// TODO: ... this looks like an incredibly ugly hack - is it still needed?
-	// compute window position if needed because binding semantic WPOS is not widely supported
-	if (numTexgen < 7)
-	{
-		for (unsigned int i = 0; i < numTexgen; ++i)
-			out.Write(",\n  in float3 uv%d : TEXCOORD%d", i, i);
-		out.Write(",\n  in float4 clipPos : TEXCOORD%d", numTexgen);
-		if(g_ActiveConfig.bEnablePixelLighting && g_ActiveConfig.backend_info.bSupportsPixelLighting)
-			out.Write(",\n  in float4 Normal : TEXCOORD%d", numTexgen + 1);
-	}
-	else
-	{
-		// wpos is in w of first 4 texcoords
-		if(g_ActiveConfig.bEnablePixelLighting && g_ActiveConfig.backend_info.bSupportsPixelLighting)
-		{
-			for (int i = 0; i < 8; ++i)
-				out.Write(",\n  in float4 uv%d : TEXCOORD%d", i, i);
-		}
-		else
-		{
-			// TODO: Not necessary...
-			SetUidField(xfregs_numTexGen_numTexGens, xfregs.numTexGen.numTexGens);
-			for (unsigned int i = 0; i < xfregs.numTexGen.numTexGens; ++i)
-				out.Write(",\n  in float%d uv%d : TEXCOORD%d", i < 4 ? 4 : 3 , i, i);
-		}
-	}
-	out.Write("        ) {\n");
-=======
-	bool per_pixel_depth = bpmem.ztex2.op != ZTEXTURE_DISABLE && !bpmem.zcontrol.early_ztest && bpmem.zmode.testenable;
-
-	char *p = text;
-	WRITE(p, "//Pixel Shader for TEV stages\n");
-	WRITE(p, "//%i TEV stages, %i texgens, XXX IND stages\n",
-		numStages, numTexgen/*, bpmem.genMode.numindstages*/);
-
-	int nIndirectStagesUsed = 0;
-	if (bpmem.genMode.numindstages > 0)
-	{
-		for (int i = 0; i < numStages; ++i)
-		{
-			if (bpmem.tevind[i].IsActive() && bpmem.tevind[i].bt < bpmem.genMode.numindstages)
-				nIndirectStagesUsed |= 1 << bpmem.tevind[i].bt;
-		}
-	}
-
 	if (ApiType == API_OPENGL)
 	{
-
-		// A function here
 		// Fmod implementation gleaned from Nvidia
 		// At http://http.developer.nvidia.com/Cg/fmod.html
-		WRITE(p, "float fmod( float x, float y )\n");
-		WRITE(p, "{\n");
-		WRITE(p, "\tfloat z = fract( abs( x / y) ) * abs( y );\n");
-		WRITE(p, "\treturn (x < 0) ? -z : z;\n");
-		WRITE(p, "}\n");
-
+		out.Write("float fmod( float x, float y )\n");
+		out.Write("{\n");
+		out.Write("\tfloat z = fract( abs( x / y) ) * abs( y );\n");
+		out.Write("\treturn (x < 0) ? -z : z;\n");
+		out.Write("}\n\n");
+
+		// Declare samplers
 		for (int i = 0; i < 8; ++i)
-			WRITE(p, "uniform sampler2D samp%d;\n", i);
+			out.Write("uniform sampler2D samp%d;\n", i);
 	}
 	else
 	{
 		// Declare samplers
-		if (ApiType != API_D3D11)
-		{
-			WRITE(p, "uniform sampler2D ");
-		}
-		else
-		{
-			WRITE(p, "sampler ");
-		}
-
-		bool bfirst = true;
 		for (int i = 0; i < 8; ++i)
-		{
-			WRITE(p, "%s samp%d %s", bfirst?"":",", i, WriteRegister(ApiType, "s", i));
-			bfirst = false;
-		}
-		WRITE(p, ";\n");
+			out.Write("%s samp%d %s;\n", (ApiType == API_D3D11) ? "sampler" : "uniform sampler2D", (i==0)?"":",", i, WriteRegister(ApiType, "s", i));
+
 		if (ApiType == API_D3D11)
 		{
-			WRITE(p, "Texture2D ");
-			bfirst = true;
+			out.Write("\n");
 			for (int i = 0; i < 8; ++i)
 			{
-				WRITE(p, "%s Tex%d : register(t%d)", bfirst?"":",", i, i);
-				bfirst = false;
-			}
-			WRITE(p, ";\n");
-		}
-	}
-
-	WRITE(p, "\n");
+				out.Write("Texture2D Tex%d : register(t%d);\n", i, i);
+			}
+		}
+	}
+	out.Write("\n");
+
 	if (g_ActiveConfig.backend_info.bSupportsGLSLUBO)
-		WRITE(p, "layout(std140) uniform PSBlock {\n");
+		out.Write("layout(std140) uniform PSBlock {\n");
+
+	out.Write("\t%sfloat4 " I_COLORS"[4] %s;\n", WriteLocation(ApiType), WriteRegister(ApiType, "c", C_COLORS)); // TODO: first element not used??
+	out.Write("\t%sfloat4 " I_KCOLORS"[4] %s;\n", WriteLocation(ApiType), WriteRegister(ApiType, "c", C_KCOLORS));
+	out.Write("\t%sfloat4 " I_ALPHA"[1] %s;\n", WriteLocation(ApiType), WriteRegister(ApiType, "c", C_ALPHA)); // TODO: Why is this an array...-.-
+	out.Write("\t%sfloat4 " I_TEXDIMS"[8] %s;\n", WriteLocation(ApiType), WriteRegister(ApiType, "c", C_TEXDIMS));
+	out.Write("\t%sfloat4 " I_ZBIAS"[2] %s;\n", WriteLocation(ApiType), WriteRegister(ApiType, "c", C_ZBIAS));
+	out.Write("\t%sfloat4 " I_INDTEXSCALE"[2] %s;\n", WriteLocation(ApiType),  WriteRegister(ApiType, "c", C_INDTEXSCALE));
+	out.Write("\t%sfloat4 " I_INDTEXMTX"[6] %s;\n", WriteLocation(ApiType), WriteRegister(ApiType, "c", C_INDTEXMTX));
+	out.Write("\t%sfloat4 " I_FOG"[3] %s;\n", WriteLocation(ApiType), WriteRegister(ApiType, "c", C_FOG));
 	
-	WRITE(p, "\t%sfloat4 " I_COLORS"[4] %s;\n", WriteLocation(ApiType), WriteRegister(ApiType, "c", C_COLORS));
-	WRITE(p, "\t%sfloat4 " I_KCOLORS"[4] %s;\n", WriteLocation(ApiType), WriteRegister(ApiType, "c", C_KCOLORS));
-	WRITE(p, "\t%sfloat4 " I_ALPHA"[1] %s;\n", WriteLocation(ApiType), WriteRegister(ApiType, "c", C_ALPHA));
-	WRITE(p, "\t%sfloat4 " I_TEXDIMS"[8] %s;\n", WriteLocation(ApiType), WriteRegister(ApiType, "c", C_TEXDIMS));
-	WRITE(p, "\t%sfloat4 " I_ZBIAS"[2] %s;\n", WriteLocation(ApiType), WriteRegister(ApiType, "c", C_ZBIAS));
-	WRITE(p, "\t%sfloat4 " I_INDTEXSCALE"[2] %s;\n", WriteLocation(ApiType),  WriteRegister(ApiType, "c", C_INDTEXSCALE));
-	WRITE(p, "\t%sfloat4 " I_INDTEXMTX"[6] %s;\n", WriteLocation(ApiType), WriteRegister(ApiType, "c", C_INDTEXMTX));
-	WRITE(p, "\t%sfloat4 " I_FOG"[3] %s;\n", WriteLocation(ApiType), WriteRegister(ApiType, "c", C_FOG));
-	
-	// For pixel lighting
-    WRITE(p, "struct Light { float4 col; float4 cosatt; float4 distatt; float4 pos; float4 dir; };\n");
-	WRITE(p, "\t%sLight " I_PLIGHTS"[8] %s;\n", WriteLocation(ApiType), WriteRegister(ApiType, "c", C_PLIGHTS));
-	WRITE(p, "\t%sfloat4 " I_PMATERIALS"[4] %s;\n", WriteLocation(ApiType), WriteRegister(ApiType, "c", C_PMATERIALS));
+	// For pixel lighting - TODO: Should only be defined when per pixel lighting is enabled!
+    out.Write("struct Light { float4 col; float4 cosatt; float4 distatt; float4 pos; float4 dir; };\n");
+	out.Write("\t%sLight " I_PLIGHTS"[8] %s;\n", WriteLocation(ApiType), WriteRegister(ApiType, "c", C_PLIGHTS));
+	out.Write("\t%sfloat4 " I_PMATERIALS"[4] %s;\n", WriteLocation(ApiType), WriteRegister(ApiType, "c", C_PMATERIALS));
 		
 	if (g_ActiveConfig.backend_info.bSupportsGLSLUBO)
-		WRITE(p, "};\n");
+		out.Write("};\n");
 
 	if (ApiType == API_OPENGL)
 	{
-		WRITE(p, "out float4 ocol0;\n");
+		out.Write("out float4 ocol0;\n");
 		if (dstAlphaMode == DSTALPHA_DUAL_SOURCE_BLEND)
-			WRITE(p, "out float4 ocol1;\n");
+			out.Write("out float4 ocol1;\n");
 		
 		if (per_pixel_depth)
-			WRITE(p, "#define depth gl_FragDepth\n");
-		WRITE(p, "float4 rawpos = gl_FragCoord;\n");
-
-		WRITE(p, "VARYIN float4 colors_02;\n");
-		WRITE(p, "VARYIN float4 colors_12;\n");
-		WRITE(p, "float4 colors_0 = colors_02;\n");
-		WRITE(p, "float4 colors_1 = colors_12;\n");
+			out.Write("#define depth gl_FragDepth\n");
+		out.Write("float4 rawpos = gl_FragCoord;\n");
+
+		out.Write("VARYIN float4 colors_02;\n");
+		out.Write("VARYIN float4 colors_12;\n");
+		out.Write("float4 colors_0 = colors_02;\n");
+		out.Write("float4 colors_1 = colors_12;\n");
 
 		// compute window position if needed because binding semantic WPOS is not widely supported
 				// Let's set up attributes
@@ -730,15 +367,15 @@
 		{
 			for (int i = 0; i < 8; ++i)
 			{
-				WRITE(p, "VARYIN float3 uv%d_2;\n", i);
-				WRITE(p, "float3 uv%d = uv%d_2;\n", i, i);
-			}
-			WRITE(p, "VARYIN float4 clipPos_2;\n");
-			WRITE(p, "float4 clipPos = clipPos_2;\n");
+				out.Write("VARYIN float3 uv%d_2;\n", i);
+				out.Write("float3 uv%d = uv%d_2;\n", i, i);
+			}
+			out.Write("VARYIN float4 clipPos_2;\n");
+			out.Write("float4 clipPos = clipPos_2;\n");
 			if (g_ActiveConfig.bEnablePixelLighting && g_ActiveConfig.backend_info.bSupportsPixelLighting)
 			{
-				WRITE(p, "VARYIN float4 Normal_2;\n");
-				WRITE(p, "float4 Normal = Normal_2;\n");
+				out.Write("VARYIN float4 Normal_2;\n");
+				out.Write("float4 Normal = Normal_2;\n");
 			}
 		}
 		else
@@ -748,51 +385,51 @@
 			{
 				for (int i = 0; i < 8; ++i)
 				{
-					WRITE(p, "VARYIN float4 uv%d_2;\n", i);
-					WRITE(p, "float4 uv%d = uv%d_2;\n", i, i);
+					out.Write("VARYIN float4 uv%d_2;\n", i);
+					out.Write("float4 uv%d = uv%d_2;\n", i, i);
 				}
 			}
 			else
 			{
 				for (unsigned int i = 0; i < xfregs.numTexGen.numTexGens; ++i)
 				{
-					WRITE(p, "VARYIN float%d uv%d_2;\n", i < 4 ? 4 : 3 , i);
-					WRITE(p, "float%d uv%d = uv%d_2;\n", i < 4 ? 4 : 3 , i, i);
+					out.Write("VARYIN float%d uv%d_2;\n", i < 4 ? 4 : 3 , i);
+					out.Write("float%d uv%d = uv%d_2;\n", i < 4 ? 4 : 3 , i, i);
 				}
 			}
-			WRITE(p, "float4 clipPos;\n");
-		}
-		WRITE(p, "void main()\n{\n");
-	}
-	else
-	{
-		WRITE(p, "void main(\n");
-		if (ApiType != API_D3D11)
-		{
-			WRITE(p, "  out float4 ocol0 : COLOR0,%s%s\n  in float4 rawpos : %s,\n",
+			out.Write("float4 clipPos;\n");
+		}
+		out.Write("void main()\n{\n");
+	}
+	else
+	{
+		out.Write("void main(\n");
+		if(ApiType != API_D3D11)
+		{
+			out.Write("  out float4 ocol0 : COLOR0,%s%s\n  in float4 rawpos : %s,\n",
 				dstAlphaMode == DSTALPHA_DUAL_SOURCE_BLEND ? "\n  out float4 ocol1 : COLOR1," : "",
 				per_pixel_depth ? "\n  out float depth : DEPTH," : "",
 				ApiType & API_D3D9_SM20 ? "POSITION" : "VPOS");
 		}
 		else
 		{
-			WRITE(p, "  out float4 ocol0 : SV_Target0,%s%s\n  in float4 rawpos : SV_Position,\n",
+			out.Write("  out float4 ocol0 : SV_Target0,%s%s\n  in float4 rawpos : SV_Position,\n",
 				dstAlphaMode == DSTALPHA_DUAL_SOURCE_BLEND ? "\n  out float4 ocol1 : SV_Target1," : "",
 				per_pixel_depth ? "\n  out float depth : SV_Depth," : "");
 		}
 
-		WRITE(p, "  in float4 colors_0 : COLOR0,\n");
-		WRITE(p, "  in float4 colors_1 : COLOR1");
+		out.Write("  in float4 colors_0 : COLOR0,\n");
+		out.Write("  in float4 colors_1 : COLOR1");
 
 		// compute window position if needed because binding semantic WPOS is not widely supported
 		if (numTexgen < 7)
 		{
-			for (int i = 0; i < numTexgen; ++i)
-				WRITE(p, ",\n  in float3 uv%d : TEXCOORD%d", i, i);
-			WRITE(p, ",\n  in float4 clipPos : TEXCOORD%d", numTexgen);
+			for (unsigned int i = 0; i < numTexgen; ++i)
+				out.Write(",\n  in float3 uv%d : TEXCOORD%d", i, i);
+			out.Write(",\n  in float4 clipPos : TEXCOORD%d", numTexgen);
 			if(g_ActiveConfig.bEnablePixelLighting && g_ActiveConfig.backend_info.bSupportsPixelLighting)
-				WRITE(p, ",\n  in float4 Normal : TEXCOORD%d", numTexgen + 1);
-			WRITE(p, "        ) {\n");
+				out.Write(",\n  in float4 Normal : TEXCOORD%d", numTexgen + 1);
+			out.Write("        ) {\n");
 		}
 		else
 		{
@@ -800,18 +437,17 @@
 			if(g_ActiveConfig.bEnablePixelLighting && g_ActiveConfig.backend_info.bSupportsPixelLighting)
 			{
 				for (int i = 0; i < 8; ++i)
-					WRITE(p, ",\n  in float4 uv%d : TEXCOORD%d", i, i);
+					out.Write(",\n  in float4 uv%d : TEXCOORD%d", i, i);
 			}
 			else
 			{
 				for (unsigned int i = 0; i < xfregs.numTexGen.numTexGens; ++i)
-					WRITE(p, ",\n  in float%d uv%d : TEXCOORD%d", i < 4 ? 4 : 3 , i, i);
-			}
-			WRITE(p, "        ) {\n");
-			WRITE(p, "\tfloat4 clipPos = float4(0.0f, 0.0f, 0.0f, 0.0f);");
-		}
-	}
->>>>>>> b75a617d
+					out.Write(",\n  in float%d uv%d : TEXCOORD%d", i < 4 ? 4 : 3 , i, i);
+			}
+			out.Write("        ) {\n");
+			out.Write("\tfloat4 clipPos = float4(0.0f, 0.0f, 0.0f, 0.0f);");
+		}
+	}
 
 	out.Write("  float4 c0 = " I_COLORS"[1], c1 = " I_COLORS"[2], c2 = " I_COLORS"[3], prev = float4(0.0f, 0.0f, 0.0f, 0.0f), textemp = float4(0.0f, 0.0f, 0.0f, 0.0f), rastemp = float4(0.0f, 0.0f, 0.0f, 0.0f), konsttemp = float4(0.0f, 0.0f, 0.0f, 0.0f);\n"
 			"  float3 comp16 = float3(1.0f, 255.0f, 0.0f), comp24 = float3(1.0f, 255.0f, 255.0f*255.0f);\n"
@@ -827,20 +463,18 @@
 		SetUidField(xfregs_numTexGen_numTexGens, xfregs.numTexGen.numTexGens);
 		if (xfregs.numTexGen.numTexGens < 7)
 		{
-<<<<<<< HEAD
-			out.Write("float3 _norm0 = normalize(Normal.xyz);\n\n");
-			out.Write("float3 pos = float3(clipPos.x,clipPos.y,Normal.w);\n");
-		}
-		else
-		{
-			out.Write("  float3 _norm0 = normalize(float3(uv4.w,uv5.w,uv6.w));\n\n");
-			out.Write("float3 pos = float3(uv0.w,uv1.w,uv7.w);\n");
-		}
-
-
-		out.Write("float4 mat, lacc;\n"
-		"float3 ldir, h;\n"
-		"float dist, dist2, attn;\n");
+			out.Write("\tfloat3 _norm0 = normalize(Normal.xyz);\n\n");
+			out.Write("\tfloat3 pos = float3(clipPos.x,clipPos.y,Normal.w);\n");
+		}
+		else
+		{
+			out.Write("\tfloat3 _norm0 = normalize(float3(uv4.w,uv5.w,uv6.w));\n\n");
+			out.Write("\tfloat3 pos = float3(uv0.w,uv1.w,uv7.w);\n");
+		}
+
+		out.Write("\tfloat4 mat, lacc;\n"
+				"\tfloat3 ldir, h;\n"
+				"\tfloat dist, dist2, attn;\n");
 /// TODO
 		out.SetConstantsUsed(C_PLIGHTS, C_PLIGHTS+39); // TODO: Can be optimized further
 		out.SetConstantsUsed(C_PMATERIALS, C_PMATERIALS+3);
@@ -848,41 +482,14 @@
 	}
 
 	if (numTexgen < 7)
-		out.Write("clipPos = float4(rawpos.x, rawpos.y, clipPos.z, clipPos.w);\n");
-	else
-		out.Write("float4 clipPos = float4(rawpos.x, rawpos.y, uv2.w, uv3.w);\n");
-=======
-			WRITE(p,"\tfloat3 _norm0 = normalize(Normal.xyz);\n\n");
-			WRITE(p,"\tfloat3 pos = float3(clipPos.x,clipPos.y,Normal.w);\n");
-		}
-		else
-		{
-			WRITE(p,"\tfloat3 _norm0 = normalize(float3(uv4.w,uv5.w,uv6.w));\n\n");
-			WRITE(p,"\tfloat3 pos = float3(uv0.w,uv1.w,uv7.w);\n");
-		}
-
-
-		WRITE(p, "\tfloat4 mat, lacc;\n"
-		"\tfloat3 ldir, h;\n"
-		"\tfloat dist, dist2, attn;\n");
-
-		p = GenerateLightingShader(p, components, I_PMATERIALS, I_PLIGHTS, "colors_", "colors_");
-	}
-
-	if (numTexgen < 7)
-		WRITE(p, "\tclipPos = float4(rawpos.x, rawpos.y, clipPos.z, clipPos.w);\n");
-	else
-		WRITE(p, "\tclipPos = float4(rawpos.x, rawpos.y, uv2.w, uv3.w);\n");
->>>>>>> b75a617d
+		out.Write("\tclipPos = float4(rawpos.x, rawpos.y, clipPos.z, clipPos.w);\n");
+	else
+		out.Write("\tfloat4 clipPos = float4(rawpos.x, rawpos.y, uv2.w, uv3.w);\n");
 
 	// HACK to handle cases where the tex gen is not enabled
 	if (numTexgen == 0)
 	{
-<<<<<<< HEAD
-		out.Write("float3 uv0 = float3(0.0f, 0.0f, 0.0f);\n");
-=======
-		WRITE(p, "\tfloat3 uv0 = float3(0.0f, 0.0f, 0.0f);\n");
->>>>>>> b75a617d
+		out.Write("\tfloat3 uv0 = float3(0.0f, 0.0f, 0.0f);\n");
 	}
 	else
 	{
@@ -893,13 +500,8 @@
 			SetUidField(texMtxInfo[i].projection, xfregs.texMtxInfo[i].projection);
 			if (xfregs.texMtxInfo[i].projection == XF_TEXPROJ_STQ)
 			{
-<<<<<<< HEAD
-				out.Write("if (uv%d.z)", i);
-				out.Write("	uv%d.xy = uv%d.xy / uv%d.z;\n", i, i, i);
-=======
-				WRITE(p, "\tif (uv%d.z != 0.0f)", i);
-				WRITE(p, "\t\tuv%d.xy = uv%d.xy / uv%d.z;\n", i, i, i);
->>>>>>> b75a617d
+				out.Write("\tif (uv%d.z != 0.0f)", i);
+				out.Write("\t\tuv%d.xy = uv%d.xy / uv%d.z;\n", i, i, i);
 			}
 
 			out.Write("uv%d.xy = uv%d.xy * " I_TEXDIMS"[%d].zw;\n", i, i, i);
@@ -907,7 +509,6 @@
 	}
 
 	// indirect texture map lookup
-<<<<<<< HEAD
 	int nIndirectStagesUsed = 0;
 	if (bpmem.genMode.numindstages > 0)
 	{
@@ -919,10 +520,7 @@
 	}
 
 	SetUidField(nIndirectStagesUsed, nIndirectStagesUsed);
-	for(u32 i = 0; i < bpmem.genMode.numindstages; ++i)
-=======
 	for (u32 i = 0; i < bpmem.genMode.numindstages; ++i)
->>>>>>> b75a617d
 	{
 		if (nIndirectStagesUsed & (1 << i))
 		{
@@ -951,18 +549,12 @@
 				SetUidField(tevindref.bi4, texmap);
 			}
 			if (texcoord < numTexgen)
-<<<<<<< HEAD
 			{
 				out.SetConstantsUsed(C_INDTEXSCALE+i/2,C_INDTEXSCALE+i/2);
-				out.Write("tempcoord = uv%d.xy * " I_INDTEXSCALE"[%d].%s;\n", texcoord, i/2, (i&1)?"zw":"xy");
+				out.Write("\ttempcoord = uv%d.xy * " I_INDTEXSCALE"[%d].%s;\n", texcoord, i/2, (i&1)?"zw":"xy");
 			}
 			else
-				out.Write("tempcoord = float2(0.0f, 0.0f);\n");
-=======
-				WRITE(p, "\ttempcoord = uv%d.xy * " I_INDTEXSCALE"[%d].%s;\n", texcoord, i/2, (i&1)?"zw":"xy");
-			else
-				WRITE(p, "\ttempcoord = float2(0.0f, 0.0f);\n");
->>>>>>> b75a617d
+				out.Write("\ttempcoord = float2(0.0f, 0.0f);\n");
 
 			char buffer[32];
 			sprintf(buffer, "float3 indtex%d", i);
@@ -995,105 +587,69 @@
 		{
 ///			SetUidField(combiners[numStages-1].colorC.dest, bpmem.combiners[numStages-1].colorC.dest);
 			bool retrieveFromAuxRegister = !RegisterStates[bpmem.combiners[numStages - 1].colorC.dest].ColorNeedOverflowControl && RegisterStates[bpmem.combiners[numStages - 1].colorC.dest].AuxStored;
-<<<<<<< HEAD
-			out.Write("prev.rgb = %s%s;\n", retrieveFromAuxRegister ? "c" : "" , tevCOutputTable[bpmem.combiners[numStages - 1].colorC.dest]);
-=======
-			WRITE(p, "\tprev.rgb = %s%s;\n", retrieveFromAuxRegister ? "c" : "" , tevCOutputTable[bpmem.combiners[numStages - 1].colorC.dest]);
->>>>>>> b75a617d
+			out.Write("\tprev.rgb = %s%s;\n", retrieveFromAuxRegister ? "c" : "" , tevCOutputTable[bpmem.combiners[numStages - 1].colorC.dest]);
 			RegisterStates[0].ColorNeedOverflowControl = RegisterStates[bpmem.combiners[numStages - 1].colorC.dest].ColorNeedOverflowControl;
 		}
 		if(bpmem.combiners[numStages - 1].alphaC.dest != 0)
 		{
 			bool retrieveFromAuxRegister = !RegisterStates[bpmem.combiners[numStages - 1].alphaC.dest].AlphaNeedOverflowControl && RegisterStates[bpmem.combiners[numStages - 1].alphaC.dest].AuxStored;
-<<<<<<< HEAD
-			out.Write("prev.a = %s%s;\n", retrieveFromAuxRegister ? "c" : "" , tevAOutputTable[bpmem.combiners[numStages - 1].alphaC.dest]);
-=======
-			WRITE(p, "\tprev.a = %s%s;\n", retrieveFromAuxRegister ? "c" : "" , tevAOutputTable[bpmem.combiners[numStages - 1].alphaC.dest]);
->>>>>>> b75a617d
+			out.Write("\tprev.a = %s%s;\n", retrieveFromAuxRegister ? "c" : "" , tevAOutputTable[bpmem.combiners[numStages - 1].alphaC.dest]);
 			RegisterStates[0].AlphaNeedOverflowControl = RegisterStates[bpmem.combiners[numStages - 1].alphaC.dest].AlphaNeedOverflowControl;
 		}
 	}
 	// emulation of unsigned 8 overflow when casting if needed
 	if(RegisterStates[0].AlphaNeedOverflowControl || RegisterStates[0].ColorNeedOverflowControl)
-<<<<<<< HEAD
-		out.Write("prev = frac(prev * (255.0f/256.0f)) * (256.0f/255.0f);\n");
-=======
-		WRITE(p, "\tprev = frac(prev * (255.0f/256.0f)) * (256.0f/255.0f);\n");
->>>>>>> b75a617d
+		out.Write("\tprev = frac(prev * (255.0f/256.0f)) * (256.0f/255.0f);\n");
 
 	AlphaTest::TEST_RESULT Pretest = bpmem.alpha_test.TestResult();
 	SetUidField(Pretest, Pretest);
 	if (Pretest == AlphaTest::UNDETERMINED)
-<<<<<<< HEAD
-		WriteAlphaTest<T, type>(out, ApiType, dstAlphaMode);
-=======
-		WriteAlphaTest(p, ApiType, dstAlphaMode, per_pixel_depth);
->>>>>>> b75a617d
+		WriteAlphaTest<T, type>(out, ApiType, dstAlphaMode, per_pixel_depth);
 
 	
 	// the screen space depth value = far z + (clip z / clip w) * z range
-<<<<<<< HEAD
-	out.SetConstantsUsed(C_ZBIAS+1, C_ZBIAS+1);
-	out.Write("float zCoord = " I_ZBIAS"[1].x + (clipPos.z / clipPos.w) * " I_ZBIAS"[1].y;\n");
+	if(ApiType == API_OPENGL || ApiType == API_D3D11)
+		out.Write("float zCoord = rawpos.z;\n");
+	else
+	{
+		out.SetConstantsUsed(C_ZBIAS+1, C_ZBIAS+1);
+		// dx9 doesn't support 4 component position, so we have to calculate it again
+		out.Write("float zCoord = " I_ZBIAS"[1].x + (clipPos.z / clipPos.w) * " I_ZBIAS"[1].y;\n");
+	}
 
 	// Note: depth textures are disabled if early depth test is enabled
-	SetUidField(Pretest, Pretest);
 	SetUidField(ztex.op, bpmem.ztex2.op);
-	SetUidField(early_z, bpmem.zcontrol.early_ztest);
-	SetUidField(ztestenable, bpmem.zmode.testenable);
-	if (bpmem.ztex2.op != ZTEXTURE_DISABLE && !bpmem.zcontrol.early_ztest && bpmem.zmode.testenable)
-=======
-	if(ApiType == API_OPENGL || ApiType == API_D3D11)
-		WRITE(p, "float zCoord = rawpos.z;\n");
-	else
-		// dx9 doesn't support 4 component position, so we have to calculate it again
-		WRITE(p, "float zCoord = " I_ZBIAS"[1].x + (clipPos.z / clipPos.w) * " I_ZBIAS"[1].y;\n");
+	SetUidField(early_z, bpmem.zcontrol.early_ztest); // TODO: Should be per_pixel_depth instead...
+	SetUidField(ztestenable, bpmem.zmode.testenable); // TODO: Should be fog instead...
 
 	// depth texture can safely be ignored if the result won't be written to the depth buffer (early_ztest) and isn't used for fog either
 	bool skip_ztexture = !per_pixel_depth && !bpmem.fog.c_proj_fsel.fsel;
 	if (bpmem.ztex2.op != ZTEXTURE_DISABLE && !skip_ztexture)
->>>>>>> b75a617d
-	{
-		// TODO: Implement type??
+	{
 		// use the texture input of the last texture stage (textemp), hopefully this has been read and is in correct format...
 		out.SetConstantsUsed(C_ZBIAS, C_ZBIAS+1);
 		out.Write("zCoord = dot(" I_ZBIAS"[0].xyzw, textemp.xyzw) + " I_ZBIAS"[1].w %s;\n",
 									(bpmem.ztex2.op == ZTEXTURE_ADD) ? "+ zCoord" : "");
 
 		// scale to make result from frac correct
-<<<<<<< HEAD
 		out.Write("zCoord = zCoord * (16777215.0f/16777216.0f);\n");
 		out.Write("zCoord = frac(zCoord);\n");
 		out.Write("zCoord = zCoord * (16777216.0f/16777215.0f);\n");
-	}
-	out.Write("depth = zCoord;\n");
+		// Note: depth texture output is only written to depth buffer if late depth test is used
+		// TODO: Should this be outside the ztex if-block?
+		if (per_pixel_depth)
+			out.Write("depth = zCoord;\n");
+	}
 
 	if (dstAlphaMode == DSTALPHA_ALPHA_PASS)
 	{
 		out.SetConstantsUsed(C_ALPHA, C_ALPHA);
-		out.Write("  ocol0 = float4(prev.rgb, " I_ALPHA"[0].a);\n");
+		out.Write("\tocol0 = float4(prev.rgb, " I_ALPHA"[0].a);\n");
 	}
 	else
 	{
 		WriteFog<T, type>(out);
-		out.Write("  ocol0 = prev;\n");
-=======
-		WRITE(p, "zCoord = zCoord * (16777215.0f/16777216.0f);\n");
-		WRITE(p, "zCoord = frac(zCoord);\n");
-		WRITE(p, "zCoord = zCoord * (16777216.0f/16777215.0f);\n");
-
-		// Note: depth texture out put is only written to depth buffer if late depth test is used
-		if (per_pixel_depth)
-			WRITE(p, "depth = zCoord;\n");
-	}
-
-	if (dstAlphaMode == DSTALPHA_ALPHA_PASS)
-		WRITE(p, "\tocol0 = float4(prev.rgb, " I_ALPHA"[0].a);\n");
-	else
-	{
-		WriteFog(p);
-		WRITE(p, "\tocol0 = prev;\n");
->>>>>>> b75a617d
+		out.Write("\tocol0 = prev;\n");
 	}
 
 	// On D3D11, use dual-source color blending to perform dst alpha in a
@@ -1102,15 +658,9 @@
 	{
 		out.SetConstantsUsed(C_ALPHA, C_ALPHA);
 		// Colors will be blended against the alpha from ocol1...
-<<<<<<< HEAD
-		out.Write("  ocol1 = ocol0;\n");
+		out.Write("\tocol1 = prev;\n");
 		// ...and the alpha from ocol0 will be written to the framebuffer.
-		out.Write("  ocol0.a = " I_ALPHA"[0].a;\n");
-=======
-		WRITE(p, "\tocol1 = prev;\n");
-		// ...and the alpha from ocol0 will be written to the framebuffer.
-		WRITE(p, "\tocol0.a = " I_ALPHA"[0].a;\n");	
->>>>>>> b75a617d
+		out.Write("\tocol0.a = " I_ALPHA"[0].a;\n");
 	}
 	
 	out.Write("}\n");
@@ -1233,17 +783,10 @@
 				out.Write("float2 indtevtrans%d = " I_INDTEXMTX"[%d].ww * uv%d.xy * indtevcrd%d.yy;\n", n, mtxidx, texcoord, n);
 			}
 			else
-<<<<<<< HEAD
-				out.Write("float2 indtevtrans%d = 0;\n", n);
-		}
-		else
-			out.Write("float2 indtevtrans%d = 0;\n", n);
-=======
-				WRITE(p, "float2 indtevtrans%d = float2(0.0f, 0.0f);\n", n);
-		}
-		else
-			WRITE(p, "float2 indtevtrans%d = float2(0.0f, 0.0f);\n", n);
->>>>>>> b75a617d
+				out.Write("float2 indtevtrans%d = float2(0.0f, 0.0f);\n", n);
+		}
+		else
+			out.Write("float2 indtevtrans%d = float2(0.0f, 0.0f);\n", n);
 
 		// ---------
 		// Wrapping
@@ -1308,13 +851,8 @@
 		if (!bHasIndStage)
 		{
 			// calc tevcord
-<<<<<<< HEAD
 			if(bHasTexCoord)
 				out.Write("tevcoord.xy = uv%d.xy;\n", texcoord);
-=======
-			if (bHasTexCoord)
-				WRITE(p, "tevcoord.xy = uv%d.xy;\n", texcoord);
->>>>>>> b75a617d
 			else
 				out.Write("tevcoord.xy = float2(0.0f, 0.0f);\n");
 		}
@@ -1338,13 +876,8 @@
 	{
 		int kc = bpmem.tevksel[n / 2].getKC(n & 1);
 		int ka = bpmem.tevksel[n / 2].getKA(n & 1);
-<<<<<<< HEAD
 		out.Write("konsttemp = float4(%s, %s);\n", tevKSelTableC[kc], tevKSelTableA[ka]);
 		if(kc > 7 || ka > 7)
-=======
-		WRITE(p, "konsttemp = float4(%s, %s);\n", tevKSelTableC[kc], tevKSelTableA[ka]);
-		if (kc > 7 || ka > 7)
->>>>>>> b75a617d
 		{
 			out.Write("ckonsttemp = frac(konsttemp * (255.0f/256.0f)) * (256.0f/255.0f);\n");
 		}
@@ -1472,13 +1005,8 @@
 		if (cc.shift > TEVSCALE_1)
 			out.Write("%s*(", tevScaleTable[cc.shift]);
 
-<<<<<<< HEAD
 		if(!(cc.d == TEVCOLORARG_ZERO && cc.op == TEVOP_ADD))
 			out.Write("%s%s", tevCInputTable[cc.d], tevOpTable[cc.op]);
-=======
-		if (!(cc.d == TEVCOLORARG_ZERO && cc.op == TEVOP_ADD))
-			WRITE(p, "%s%s", tevCInputTable[cc.d], tevOpTable[cc.op]);
->>>>>>> b75a617d
 
 		if (cc.a == cc.b)
 			out.Write("%s", tevCInputTable[cc.a + 16]);
@@ -1526,13 +1054,8 @@
 		if (ac.shift > TEVSCALE_1)
 			out.Write("%s*(", tevScaleTable[ac.shift]);
 
-<<<<<<< HEAD
 		if(!(ac.d == TEVALPHAARG_ZERO && ac.op == TEVOP_ADD))
 			out.Write("%s.a%s", tevAInputTable[ac.d], tevOpTable[ac.op]);
-=======
-		if (!(ac.d == TEVALPHAARG_ZERO && ac.op == TEVOP_ADD))
-			WRITE(p, "%s.a%s", tevAInputTable[ac.d], tevOpTable[ac.op]);
->>>>>>> b75a617d
 
 		if (ac.a == ac.b)
 			out.Write("%s.a", tevAInputTable[ac.a + 8]);
@@ -1547,13 +1070,8 @@
 
 		out.Write("%s",tevBiasTable[ac.bias]);
 
-<<<<<<< HEAD
 		if (ac.shift>0)
 			out.Write(")");
-=======
-		if (ac.shift > 0)
-			WRITE(p, ")");
->>>>>>> b75a617d
 
 	}
 	else
@@ -1579,11 +1097,7 @@
 	if (ApiType == API_D3D11)
 		out.Write("%s=Tex%d.Sample(samp%d,%s.xy * " I_TEXDIMS"[%d].xy).%s;\n", destination, texmap,texmap, texcoords, texmap, texswap);
 	else
-<<<<<<< HEAD
-		out.Write("%s=tex2D(samp%d,%s.xy * " I_TEXDIMS"[%d].xy).%s;\n", destination, texmap, texcoords, texmap, texswap);
-=======
-		WRITE(p, "%s=%s(samp%d,%s.xy * " I_TEXDIMS"[%d].xy).%s;\n", destination, ApiType == API_OPENGL ? "texture" : "tex2D", texmap, texcoords, texmap, texswap);
->>>>>>> b75a617d
+		out.Write("%s=%s(samp%d,%s.xy * " I_TEXDIMS"[%d].xy).%s;\n", destination, ApiType == API_OPENGL ? "texture" : "tex2D", texmap, texcoords, texmap, texswap);
 }
 
 static const char *tevAlphaFuncsTable[] =
@@ -1606,12 +1120,8 @@
 	" == "  // xnor
 };
 
-<<<<<<< HEAD
 template<class T, GenOutput type>
-static void WriteAlphaTest(T& out, API_TYPE ApiType, DSTALPHA_MODE dstAlphaMode)
-=======
-static void WriteAlphaTest(char *&p, API_TYPE ApiType,DSTALPHA_MODE dstAlphaMode, bool per_pixel_depth)
->>>>>>> b75a617d
+static void WriteAlphaTest(T& out, API_TYPE ApiType, DSTALPHA_MODE dstAlphaMode, bool per_pixel_depth)
 {
 	static const char *alphaRef[2] =
 	{
@@ -1623,11 +1133,7 @@
 
 
 	// using discard then return works the same in cg and dx9 but not in dx11
-<<<<<<< HEAD
-	out.Write("if(!( ");
-=======
-	WRITE(p, "\tif(!( ");
->>>>>>> b75a617d
+	out.Write("\tif(!( ");
 
 	SetUidField(alpha_test.comp0, bpmem.alpha_test.comp0);
 	SetUidField(alpha_test.logic, bpmem.alpha_test.comp1);
@@ -1644,18 +1150,11 @@
 	out.Write(tevAlphaFuncsTable[compindex], alphaRef[1]);
 	out.Write(")) {\n");
 
-<<<<<<< HEAD
-	out.Write("ocol0 = 0;\n");
+	out.Write("\t\tocol0 = float4(0.0f, 0.0f, 0.0f, 0.0f);\n");
 	if (dstAlphaMode == DSTALPHA_DUAL_SOURCE_BLEND)
-		out.Write("ocol1 = 0;\n");
-	out.Write("depth = 1.f;\n");
-=======
-	WRITE(p, "\t\tocol0 = float4(0.0f, 0.0f, 0.0f, 0.0f);\n");
-	if (dstAlphaMode == DSTALPHA_DUAL_SOURCE_BLEND)
-		WRITE(p, "\t\tocol1 = float4(0.0f, 0.0f, 0.0f, 0.0f);\n");
+		out.Write("\t\tocol1 = float4(0.0f, 0.0f, 0.0f, 0.0f);\n");
 	if(per_pixel_depth)
-		WRITE(p, "depth = 1.f;\n");
->>>>>>> b75a617d
+		out.Write("\t\tdepth = 1.f;\n");
 
 	// HAXX: zcomploc (aka early_ztest) is a way to control whether depth test is done before
 	// or after texturing and alpha test. PC GPUs have no way to support this
@@ -1669,15 +1168,9 @@
 	// we don't have a choice.
 	if (!(bpmem.zcontrol.early_ztest && bpmem.zmode.updateenable))
 	{
-<<<<<<< HEAD
-		out.Write("discard;\n");
+		out.Write("\t\tdiscard;\n");
 		if (ApiType != API_D3D11)
-			out.Write("return;\n");
-=======
-		WRITE(p, "\t\tdiscard;\n");
-		if (ApiType != API_D3D11)
-			WRITE(p, "\t\treturn;\n");
->>>>>>> b75a617d
+			out.Write("\t\treturn;\n");
 	}
 
 	out.Write("}\n");
@@ -1698,64 +1191,39 @@
 template<class T, GenOutput type>
 static void WriteFog(T& out)
 {
-<<<<<<< HEAD
 	SetUidField(fog.fsel, bpmem.fog.c_proj_fsel.fsel);
 	if(bpmem.fog.c_proj_fsel.fsel == 0)
-		return; //no Fog
+		return; // no Fog
 
 	SetUidField(fog.proj, bpmem.fog.c_proj_fsel.proj);
-=======
-	if (bpmem.fog.c_proj_fsel.fsel == 0)
-		return; // no Fog
->>>>>>> b75a617d
 
 	out.SetConstantsUsed(C_FOG, C_FOG+1);
 	if (bpmem.fog.c_proj_fsel.proj == 0)
 	{
 		// perspective
 		// ze = A/(B - (Zs >> B_SHF)
-<<<<<<< HEAD
-		out.Write("  float ze = " I_FOG"[1].x / (" I_FOG"[1].y - (zCoord / " I_FOG"[1].w));\n");
-=======
-		WRITE (p, "\tfloat ze = " I_FOG"[1].x / (" I_FOG"[1].y - (zCoord / " I_FOG"[1].w));\n");
->>>>>>> b75a617d
+		out.Write("\tfloat ze = " I_FOG"[1].x / (" I_FOG"[1].y - (zCoord / " I_FOG"[1].w));\n");
 	}
 	else
 	{
 		// orthographic
 		// ze = a*Zs	(here, no B_SHF)
-<<<<<<< HEAD
-		out.Write("  float ze = " I_FOG"[1].x * zCoord;\n");
-=======
-		WRITE (p, "\tfloat ze = " I_FOG"[1].x * zCoord;\n");
->>>>>>> b75a617d
+		out.Write("\tfloat ze = " I_FOG"[1].x * zCoord;\n");
 	}
 
 	// x_adjust = sqrt((x-center)^2 + k^2)/k
 	// ze *= x_adjust
-<<<<<<< HEAD
 	// this is completely theoretical as the real hardware seems to use a table intead of calculating the values.
 	SetUidField(fog.RangeBaseEnabled, bpmem.fogRange.Base.Enabled);
 	if(bpmem.fogRange.Base.Enabled)
 	{
 		out.SetConstantsUsed(C_FOG+2, C_FOG+2);
-		out.Write("  float x_adjust = (2.0f * (clipPos.x / " I_FOG"[2].y)) - 1.0f - " I_FOG"[2].x;\n");
-		out.Write("  x_adjust = sqrt(x_adjust * x_adjust + " I_FOG"[2].z * " I_FOG"[2].z) / " I_FOG"[2].z;\n");
-		out.Write("  ze *= x_adjust;\n");
-	}
-
-	out.Write("float fog = saturate(ze - " I_FOG"[1].z);\n");
-=======
-	//this is complitly teorical as the real hard seems to use a table intead of calculate the values.
-	if (bpmem.fogRange.Base.Enabled)
-	{
-		WRITE (p, "\tfloat x_adjust = (2.0f * (clipPos.x / " I_FOG"[2].y)) - 1.0f - " I_FOG"[2].x;\n");
-		WRITE (p, "\tx_adjust = sqrt(x_adjust * x_adjust + " I_FOG"[2].z * " I_FOG"[2].z) / " I_FOG"[2].z;\n");
-		WRITE (p, "\tze *= x_adjust;\n");
-	}
-
-	WRITE (p, "\tfloat fog = saturate(ze - " I_FOG"[1].z);\n");
->>>>>>> b75a617d
+		out.Write("\tfloat x_adjust = (2.0f * (clipPos.x / " I_FOG"[2].y)) - 1.0f - " I_FOG"[2].x;\n");
+		out.Write("\tx_adjust = sqrt(x_adjust * x_adjust + " I_FOG"[2].z * " I_FOG"[2].z) / " I_FOG"[2].z;\n");
+		out.Write("\tze *= x_adjust;\n");
+	}
+
+	out.Write("\tfloat fog = saturate(ze - " I_FOG"[1].z);\n");
 
 	if (bpmem.fog.c_proj_fsel.fsel > 3)
 	{
@@ -1767,8 +1235,7 @@
 			WARN_LOG(VIDEO, "Unknown Fog Type! %08x", bpmem.fog.c_proj_fsel.fsel);
 	}
 
-<<<<<<< HEAD
-	out.Write("  prev.rgb = lerp(prev.rgb," I_FOG"[0].rgb,fog);\n");
+	out.Write("\tprev.rgb = lerp(prev.rgb, " I_FOG"[0].rgb, fog);\n");
 }
 
 void GetPixelShaderUid(PixelShaderUid& object, DSTALPHA_MODE dstAlphaMode, API_TYPE ApiType, u32 components)
@@ -1785,7 +1252,3 @@
 {
 	GeneratePixelShader<PixelShaderConstantProfile, GO_ShaderCode>(object, dstAlphaMode, ApiType, components);
 }
-=======
-	WRITE(p, "\tprev.rgb = lerp(prev.rgb, " I_FOG"[0].rgb, fog);\n");
-}
->>>>>>> b75a617d
