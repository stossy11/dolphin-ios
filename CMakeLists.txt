--- conflicted
+++ resolved
@@ -65,11 +65,8 @@
 option(USE_DISCORD_PRESENCE "Enables Discord Rich Presence, show the current game on Discord" ON)
 option(USE_MGBA "Enables GBA controllers emulation using libmgba" ON)
 option(ENABLE_AUTOUPDATE "Enables support for automatic updates" ON)
-<<<<<<< HEAD
+option(STEAM "Creates a build for Steam" OFF)
 option(ENABLE_CUBEB "Enables Cubeb sound backend" ON)
-=======
-option(STEAM "Creates a build for Steam" OFF)
->>>>>>> aa294337
 
 # Maintainers: if you consider blanket disabling this for your users, please
 # consider the following points:
@@ -708,11 +705,7 @@
 if(ENABLE_VULKAN)
   add_definitions(-DHAS_VULKAN)
 
-<<<<<<< HEAD
-  if(APPLE AND NOT IOS)
-=======
-  if(APPLE AND USE_BUNDLED_MOLTENVK)
->>>>>>> aa294337
+  if(APPLE AND NOT IOS AND USE_BUNDLED_MOLTENVK)
     add_subdirectory(Externals/MoltenVK)
   endif()
 endif()
